--- conflicted
+++ resolved
@@ -48,18 +48,11 @@
 		"docs:serve": "http-server docs/jsdoc/"
 	},
 	"dependencies": {
-<<<<<<< HEAD
 		"@liskhq/bignum": "1.3.1",
-		"@liskhq/lisk-cryptography": "2.1.0-alpha.1",
-		"@liskhq/lisk-p2p": "0.1.0-alpha.13",
-		"@liskhq/lisk-transaction-pool": "0.1.0-alpha.2",
-		"@liskhq/lisk-transactions": "2.1.0-alpha.12",
-=======
 		"@liskhq/lisk-cryptography": "2.1.0-alpha.2",
 		"@liskhq/lisk-p2p": "0.1.0-alpha.14",
 		"@liskhq/lisk-transaction-pool": "0.1.0-alpha.3",
 		"@liskhq/lisk-transactions": "2.1.0-alpha.13",
->>>>>>> 89c21e2e
 		"ajv": "6.7.0",
 		"async": "2.6.1",
 		"bignumber.js": "8.0.2",
