/*
 * LiskHQ/lisk-core2
 * Copyright © 2017 Lisk Foundation
 *
 * See the LICENSE file at the top-level directory of this distribution
 * for licensing information.
 *
 * Unless otherwise agreed in a custom licensing agreement with the Lisk Foundation,
 * no part of this software, including this file, may be copied, modified,
 * propagated, or distributed except according to the terms contained in the
 * LICENSE file.
 *
 * Removal or modification of this copyright notice is prohibited.
 *
 */

require('jest-extended');
<<<<<<< HEAD
// require('jest-chain');
=======
>>>>>>> ff202e5f

process.env.NODE_ENV = 'test';<|MERGE_RESOLUTION|>--- conflicted
+++ resolved
@@ -15,9 +15,5 @@
  */
 
 require('jest-extended');
-<<<<<<< HEAD
-// require('jest-chain');
-=======
->>>>>>> ff202e5f
 
 process.env.NODE_ENV = 'test';