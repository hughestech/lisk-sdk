// Jest Snapshot v1, https://goo.gl/fbAQLP

exports[`schema/constants.js constants schema must match to the snapshot. 1`] = `
Object {
  "constants": Object {
    "additionalProperties": false,
    "default": Object {
      "ACTIVE_DELEGATES": 101,
      "ADDITIONAL_DATA": Object {
        "MAX_LENGTH": 64,
        "MIN_LENGTH": 1,
      },
      "BLOCK_RECEIPT_TIMEOUT": 20,
      "BLOCK_SLOT_WINDOW": 5,
      "EPOCH_TIME": "2016-05-24T17:00:00.000Z",
      "EXPIRY_INTERVAL": 30000,
      "FEES": Object {
        "DAPP_DEPOSIT": "10000000",
        "DAPP_REGISTRATION": "2500000000",
        "DAPP_WITHDRAWAL": "10000000",
        "DELEGATE": "2500000000",
        "MULTISIGNATURE": "500000000",
        "SECOND_SIGNATURE": "500000000",
        "SEND": "10000000",
        "VOTE": "100000000",
      },
      "MAX_PAYLOAD_LENGTH": 1048576,
      "MAX_PEERS": 100,
      "MAX_SHARED_TRANSACTIONS": 100,
      "MAX_TRANSACTIONS_PER_BLOCK": 25,
      "MAX_VOTES_PER_ACCOUNT": 101,
      "MAX_VOTES_PER_TRANSACTION": 33,
      "MIN_BROADHASH_CONSENSUS": 51,
      "MULTISIG_CONSTRAINTS": Object {
        "KEYSGROUP": Object {
          "MAX_ITEMS": 15,
          "MIN_ITEMS": 1,
        },
        "LIFETIME": Object {
          "MAXIMUM": 72,
          "MINIMUM": 1,
        },
        "MIN": Object {
          "MAXIMUM": 15,
          "MINIMUM": 1,
        },
      },
      "NETHASHES": Array [
        "ed14889723f24ecc54871d058d98ce91ff2f973192075c0155ba2b7b70ad2511",
        "da3ed6a45429278bac2666961289ca17ad86595d33b31037615d4b8e8f158bba",
      ],
      "NORMALIZER": "100000000",
      "REWARDS": Object {
        "DISTANCE": 3000000,
        "MILESTONES": Array [
          "500000000",
          "400000000",
          "300000000",
          "200000000",
          "100000000",
        ],
        "OFFSET": 2160,
      },
      "TOTAL_AMOUNT": "10000000000000000",
      "TRANSACTION_TYPES": Object {
        "DAPP": 5,
        "DELEGATE": 2,
        "IN_TRANSFER": 6,
        "MULTI": 4,
        "OUT_TRANSFER": 7,
        "SEND": 0,
        "SIGNATURE": 1,
        "VOTE": 3,
      },
      "UNCONFIRMED_TRANSACTION_TIMEOUT": 10800,
    },
    "id": "constants",
    "properties": Object {
<<<<<<< HEAD
      "BLOCK_TIME": Object {
        "default": 10,
        "description": "Slot time interval in seconds",
        "min": 1,
        "type": "number",
      },
=======
      "ACTIVE_DELEGATES": Object {
        "description": "The default number of delegates allowed to forge a block",
        "format": "oddInteger",
        "min": 1,
        "type": "number",
      },
      "ADDITIONAL_DATA": Object {
        "properties": Object {
          "MAX_LENGTH": Object {
            "description": "Additional data (Max length)",
            "min": 1,
            "type": "integer",
          },
          "MIN_LENGTH": Object {
            "description": "Additional data (Min length)",
            "min": 1,
            "type": "integer",
          },
        },
        "required": Array [
          "MIN_LENGTH",
          "MAX_LENGTH",
        ],
        "type": "object",
      },
      "BLOCK_RECEIPT_TIMEOUT": Object {
        "description": "Seconds to check if the block is fresh or not",
        "min": 1,
        "type": "integer",
      },
      "BLOCK_SLOT_WINDOW": Object {
        "description": "The default number of previous blocks to keep in memory",
        "min": 1,
        "type": "integer",
      },
>>>>>>> 261a6edd
      "EPOCH_TIME": Object {
        "description": "Timestamp indicating the start of Lisk Core (\`Date.toISOString()\`)",
        "format": "date-time",
        "type": "string",
      },
<<<<<<< HEAD
=======
      "EXPIRY_INTERVAL": Object {
        "description": "Transaction pool expiry timer in milliseconds",
        "min": 1,
        "type": "integer",
      },
      "FEES": Object {
        "additionalProperties": false,
        "description": "Object representing amount of fees for different types of transactions",
        "properties": Object {
          "DAPP_DEPOSIT": Object {
            "format": "amount",
            "type": "string",
          },
          "DAPP_REGISTRATION": Object {
            "description": "Fee for registering as a dapp",
            "format": "amount",
            "type": "string",
          },
          "DAPP_WITHDRAWAL": Object {
            "format": "amount",
            "type": "string",
          },
          "DELEGATE": Object {
            "description": "Fee for registering as a delegate",
            "format": "amount",
            "type": "string",
          },
          "MULTISIGNATURE": Object {
            "description": "Fee for multisignature transaction",
            "format": "amount",
            "type": "string",
          },
          "SECOND_SIGNATURE": Object {
            "description": "Fee for creating a second signature",
            "format": "amount",
            "type": "string",
          },
          "SEND": Object {
            "description": "Fee for sending a transaction",
            "format": "amount",
            "type": "string",
          },
          "VOTE": Object {
            "description": "Fee for voting a delegate",
            "format": "amount",
            "type": "string",
          },
        },
        "required": Array [
          "SEND",
          "VOTE",
          "SECOND_SIGNATURE",
          "DELEGATE",
          "MULTISIGNATURE",
          "DAPP_REGISTRATION",
          "DAPP_WITHDRAWAL",
          "DAPP_DEPOSIT",
        ],
        "type": "object",
      },
      "MAX_PAYLOAD_LENGTH": Object {
        "description": "Maximum transaction bytes length for 25 transactions in a single block",
        "min": 1,
        "type": "integer",
      },
      "MAX_PEERS": Object {
        "description": "Maximum number of peers allowed to connect while broadcasting a block",
        "min": 1,
        "type": "integer",
      },
      "MAX_SHARED_TRANSACTIONS": Object {
        "description": "Maximum number of in-memory transactions/signatures shared across peers",
        "min": 1,
        "type": "integer",
      },
>>>>>>> 261a6edd
      "MAX_TRANSACTIONS_PER_BLOCK": Object {
        "description": "Maximum number of transactions allowed per block",
        "min": 1,
        "type": "integer",
      },
<<<<<<< HEAD
=======
      "MAX_VOTES_PER_ACCOUNT": Object {
        "description": "The maximum number of votes allowed in transaction type(3) votes",
        "maximum": Object {
          "$data": "/ACTIVE_DELEGATES",
        },
        "min": 1,
        "type": "number",
      },
      "MAX_VOTES_PER_TRANSACTION": Object {
        "description": "Maximum number of transactions allowed per block",
        "min": 1,
        "type": "integer",
      },
      "MIN_BROADHASH_CONSENSUS": Object {
        "description": "Minimum broadhash consensus(%) among connected {MAX_PEERS} peers",
        "min": 1,
        "type": "integer",
      },
      "MULTISIG_CONSTRAINTS": Object {
        "additionalProperties": false,
        "properties": Object {
          "KEYSGROUP": Object {
            "additionalProperties": false,
            "properties": Object {
              "MAX_ITEMS": Object {
                "description": "Maximum allowed number of keys inside a Multisignature pool",
                "min": 1,
                "type": "integer",
              },
              "MIN_ITEMS": Object {
                "description": "Minimum allowed number of keys inside a Multisignature pool",
                "min": 1,
                "type": "integer",
              },
            },
            "required": Array [
              "MIN_ITEMS",
              "MAX_ITEMS",
            ],
            "type": "object",
          },
          "LIFETIME": Object {
            "additionalProperties": false,
            "properties": Object {
              "MAXIMUM": Object {
                "description": "Maximum timeframe in which multisignature transaction will exist in memory before the transaction is confirmed",
                "min": 1,
                "type": "integer",
              },
              "MINIMUM": Object {
                "description": "Minimum timeframe in which a multisignature transaction will exist in memory before the transaction is confirmed",
                "min": 1,
                "type": "integer",
              },
            },
            "required": Array [
              "MINIMUM",
              "MAXIMUM",
            ],
            "type": "object",
          },
          "MIN": Object {
            "properties": Object {
              "MAXIMUM": Object {
                "description": "Maximum allowed number of signatures required to process a multisignature transaction",
                "maximum": Object {
                  "$data": "/MULTISIG_CONSTRAINTS/KEYSGROUP/MAX_ITEMS",
                },
                "min": 1,
                "type": "number",
              },
              "MINIMUM": Object {
                "description": "Minimum allowed number of signatures required to process a multisignature transaction",
                "min": 1,
                "type": "integer",
              },
            },
            "required": Array [
              "MINIMUM",
              "MAXIMUM",
            ],
            "type": "object",
          },
        },
        "required": Array [
          "MIN",
          "LIFETIME",
          "KEYSGROUP",
        ],
        "type": "object",
      },
      "NETHASHES": Object {
        "description": "For mainnet and testnet",
        "items": Object {
          "format": "hex",
          "type": "string",
        },
        "type": "array",
      },
      "NORMALIZER": Object {
        "description": "Use this to convert LISK amount to normal value",
        "format": "amount",
        "type": "string",
      },
>>>>>>> 261a6edd
      "REWARDS": Object {
        "additionalProperties": false,
        "description": "Object representing LSK rewards milestone",
        "properties": Object {
          "DISTANCE": Object {
            "description": "Distance between each milestone",
            "min": 1,
            "type": "integer",
          },
          "MILESTONES": Object {
            "description": "Initial 5, and decreasing until 1",
            "items": Object {
              "format": "amount",
              "type": "string",
            },
            "type": "array",
          },
          "OFFSET": Object {
            "description": "Start rewards at block (n)",
            "min": 1,
            "type": "integer",
          },
        },
        "required": Array [
          "MILESTONES",
          "OFFSET",
          "DISTANCE",
        ],
        "type": "object",
      },
<<<<<<< HEAD
=======
      "TOTAL_AMOUNT": Object {
        "description": "Total amount of LSK available in network before rewards milestone started",
        "format": "amount",
        "type": "string",
      },
      "TRANSACTION_TYPES": Object {
        "additionalProperties": false,
        "properties": Object {
          "DAPP": Object {
            "enum": Array [
              5,
            ],
            "type": "integer",
          },
          "DELEGATE": Object {
            "enum": Array [
              2,
            ],
            "type": "integer",
          },
          "IN_TRANSFER": Object {
            "enum": Array [
              6,
            ],
            "type": "integer",
          },
          "MULTI": Object {
            "enum": Array [
              4,
            ],
            "type": "integer",
          },
          "OUT_TRANSFER": Object {
            "enum": Array [
              7,
            ],
            "type": "integer",
          },
          "SEND": Object {
            "enum": Array [
              0,
            ],
            "type": "integer",
          },
          "SIGNATURE": Object {
            "enum": Array [
              1,
            ],
            "type": "integer",
          },
          "VOTE": Object {
            "enum": Array [
              3,
            ],
            "type": "integer",
          },
        },
        "required": Array [
          "SEND",
          "SIGNATURE",
          "DELEGATE",
          "VOTE",
          "MULTI",
          "DAPP",
          "IN_TRANSFER",
          "OUT_TRANSFER",
        ],
        "type": "object",
      },
      "UNCONFIRMED_TRANSACTION_TIMEOUT": Object {
        "description": "Expiration time for unconfirmed transaction/signatures in transaction pool",
        "min": 1,
        "type": "integer",
      },
>>>>>>> 261a6edd
    },
    "required": Array [
      "EPOCH_TIME",
      "BLOCK_TIME",
      "MAX_TRANSACTIONS_PER_BLOCK",
      "REWARDS",
<<<<<<< HEAD
    ],
    "type": "object",
  },
  "rewards": Object {
    "additionalProperties": false,
    "description": "Object representing LSK rewards milestone",
    "id": "rewards",
    "properties": Object {
      "DISTANCE": Object {
        "default": 3000000,
        "description": "Distance between each milestone",
        "min": 1,
        "type": "integer",
      },
      "MILESTONES": Object {
        "default": Array [
          "500000000",
          "400000000",
          "300000000",
          "200000000",
          "100000000",
        ],
        "description": "Initial 5, and decreasing until 1",
        "items": Object {
          "format": "amount",
          "type": "string",
        },
        "type": "array",
      },
      "OFFSET": Object {
        "default": 2160,
        "description": "Start rewards at block (n)",
        "min": 1,
        "type": "integer",
      },
    },
    "required": Array [
      "MILESTONES",
      "OFFSET",
      "DISTANCE",
=======
      "TOTAL_AMOUNT",
      "TRANSACTION_TYPES",
      "UNCONFIRMED_TRANSACTION_TIMEOUT",
      "EXPIRY_INTERVAL",
>>>>>>> 261a6edd
    ],
    "type": "object",
  },
}
`;<|MERGE_RESOLUTION|>--- conflicted
+++ resolved
@@ -4,6 +4,26 @@
 Object {
   "constants": Object {
     "additionalProperties": false,
+    "id": "constants",
+    "properties": Object {
+      "BLOCK_TIME": Object {
+        "default": 10,
+        "description": "Slot time interval in seconds",
+        "min": 1,
+        "type": "number",
+      },
+      "EPOCH_TIME": Object {
+        "default": "2016-05-24T17:00:00.000Z",
+        "description": "Timestamp indicating the start of Lisk Core (\`Date.toISOString()\`)",
+        "format": "date-time",
+        "type": "string",
+      },
+      "MAX_TRANSACTIONS_PER_BLOCK": Object {
+        "default": 25,
+        "description": "Maximum number of transactions allowed per block",
+        "min": 1,
+        "type": "integer",
+      },
     "default": Object {
       "ACTIVE_DELEGATES": 101,
       "ADDITIONAL_DATA": Object {
@@ -76,14 +96,6 @@
     },
     "id": "constants",
     "properties": Object {
-<<<<<<< HEAD
-      "BLOCK_TIME": Object {
-        "default": 10,
-        "description": "Slot time interval in seconds",
-        "min": 1,
-        "type": "number",
-      },
-=======
       "ACTIVE_DELEGATES": Object {
         "description": "The default number of delegates allowed to forge a block",
         "format": "oddInteger",
@@ -119,14 +131,11 @@
         "min": 1,
         "type": "integer",
       },
->>>>>>> 261a6edd
       "EPOCH_TIME": Object {
         "description": "Timestamp indicating the start of Lisk Core (\`Date.toISOString()\`)",
         "format": "date-time",
         "type": "string",
       },
-<<<<<<< HEAD
-=======
       "EXPIRY_INTERVAL": Object {
         "description": "Transaction pool expiry timer in milliseconds",
         "min": 1,
@@ -202,14 +211,11 @@
         "min": 1,
         "type": "integer",
       },
->>>>>>> 261a6edd
       "MAX_TRANSACTIONS_PER_BLOCK": Object {
         "description": "Maximum number of transactions allowed per block",
         "min": 1,
         "type": "integer",
       },
-<<<<<<< HEAD
-=======
       "MAX_VOTES_PER_ACCOUNT": Object {
         "description": "The maximum number of votes allowed in transaction type(3) votes",
         "maximum": Object {
@@ -314,7 +320,6 @@
         "format": "amount",
         "type": "string",
       },
->>>>>>> 261a6edd
       "REWARDS": Object {
         "additionalProperties": false,
         "description": "Object representing LSK rewards milestone",
@@ -345,8 +350,6 @@
         ],
         "type": "object",
       },
-<<<<<<< HEAD
-=======
       "TOTAL_AMOUNT": Object {
         "description": "Total amount of LSK available in network before rewards milestone started",
         "format": "amount",
@@ -421,14 +424,36 @@
         "min": 1,
         "type": "integer",
       },
->>>>>>> 261a6edd
+    },
+    "required": Array [
+      "ACTIVE_DELEGATES",
+      "BLOCK_SLOT_WINDOW",
+      "ADDITIONAL_DATA",
+      "BLOCK_RECEIPT_TIMEOUT",
+      "EPOCH_TIME",
+      "FEES",
+      "MAX_PAYLOAD_LENGTH",
+      "MAX_PEERS",
+      "MAX_SHARED_TRANSACTIONS",
+      "MAX_TRANSACTIONS_PER_BLOCK",
+      "MAX_VOTES_PER_TRANSACTION",
+      "MAX_VOTES_PER_ACCOUNT",
+      "MIN_BROADHASH_CONSENSUS",
+      "MULTISIG_CONSTRAINTS",
+      "NETHASHES",
+      "NORMALIZER",
+      "REWARDS",
+      "TOTAL_AMOUNT",
+      "TRANSACTION_TYPES",
+      "UNCONFIRMED_TRANSACTION_TIMEOUT",
+      "EXPIRY_INTERVAL",
+    ],
     },
     "required": Array [
       "EPOCH_TIME",
       "BLOCK_TIME",
       "MAX_TRANSACTIONS_PER_BLOCK",
       "REWARDS",
-<<<<<<< HEAD
     ],
     "type": "object",
   },
@@ -469,12 +494,6 @@
       "MILESTONES",
       "OFFSET",
       "DISTANCE",
-=======
-      "TOTAL_AMOUNT",
-      "TRANSACTION_TYPES",
-      "UNCONFIRMED_TRANSACTION_TIMEOUT",
-      "EXPIRY_INTERVAL",
->>>>>>> 261a6edd
     ],
     "type": "object",
   },
