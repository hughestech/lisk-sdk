--- conflicted
+++ resolved
@@ -279,11 +279,7 @@
 		);
 		const currentTime = new Date().getTime();
 		const waitThreshold = this.config.forging.waitThreshold * 1000;
-<<<<<<< HEAD
-		const lastBlock = modules.blocks.lastBlock; // Removed .get() function - Bug or part of refactoring process still?
-=======
 		const lastBlock = modules.blocks.lastBlock;
->>>>>>> 96e58851
 		const lastBlockSlot = this.slots.getSlotNumber(lastBlock.timestamp);
 
 		if (currentSlot === lastBlockSlot) {
