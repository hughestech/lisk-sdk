--- conflicted
+++ resolved
@@ -105,14 +105,7 @@
 				system: [
 					'config',
 					function(scope, cb) {
-<<<<<<< HEAD
-						new System(cb, {
-							config: scope.config,
-							components: { logger: scope.logger },
-						});
-=======
 						cb(null, createSystemComponent(scope.config, scope.logger));
->>>>>>> 01c0125c
 					},
 				],
 
