/*
 * Copyright © 2018 Lisk Foundation
 *
 * See the LICENSE file at the top-level directory of this distribution
 * for licensing information.
 *
 * Unless otherwise agreed in a custom licensing agreement with the Lisk Foundation,
 * no part of this software, including this file, may be copied, modified,
 * propagated, or distributed except according to the terms contained in the
 * LICENSE file.
 *
 * Removal or modification of this copyright notice is prohibited.
 */

'use strict';

const async = require('async');
const { promisify } = require('util');
const { Status: TransactionStatus } = require('@liskhq/lisk-transactions');
const { validator } = require('@liskhq/lisk-validator');
const { validateTransactions } = require('./transactions');
const { convertErrorsToString } = require('./helpers/error_handlers');
const definitions = require('./schema/definitions');

/**
 * Main loader methods. Initializes this with scope content.
 * Calls private function initialize.
 *
 * @class
 * @memberof modules
 * @see Parent: {@link modules}
 * @requires async
 * @requires helpers/jobs_queue
 * @requires logic/peer
 * @param {function} cb - Callback function
 * @param {scope} scope - App instance
 */
class Loader {
<<<<<<< HEAD
	constructor(scope) {
		library = {
			channel: scope.channel,
			logger: scope.components.logger,
			storage: scope.components.storage,
			sequence: scope.sequence,
			bus: scope.bus,
			genesisBlock: scope.genesisBlock,
			balancesSequence: scope.balancesSequence,
			config: {
				loading: {
					loadPerIteration: scope.config.loading.loadPerIteration,
					rebuildUpToRound: scope.config.loading.rebuildUpToRound,
				},
				syncing: {
					active: scope.config.syncing.active,
				},
			},
=======
	constructor({
		// components
		channel,
		logger,
		storage,
		cache,
		// Unique requirements
		genesisBlock,
		balancesSequence,
		schema,
		// Modules
		transactionPoolModule,
		blocksModule,
		peersModule,
		interfaceAdapters,
		// Constants
		loadPerIteration,
		rebuildUpToRound,
		syncingActive,
	}) {
		this.isActive = false;
		this.total = 0;
		this.blocksToSync = 0;
		this.retries = 5;

		this.channel = channel;
		this.logger = logger;
		this.storage = storage;
		// TODO: Remove cache
		this.cache = cache;
		this.schema = schema;
		this.genesisBlock = genesisBlock;
		this.balancesSequence = balancesSequence;

		this.constants = {
			loadPerIteration,
			rebuildUpToRound,
			syncingActive,
>>>>>>> ed12b2ce
		};

		this.transactionPoolModule = transactionPoolModule;
		this.blocksModule = blocksModule;
		this.peersModule = peersModule;
		this.interfaceAdapters = interfaceAdapters;
	}

	/**
	 * Checks if private constant syncIntervalId has value.
	 *
	 * @returns {boolean} True if syncIntervalId has value
	 */
	// eslint-disable-next-line class-methods-use-this
	syncing() {
		return !!this.isActive;
	}

	/**
	 * Checks private constant active.
	 *
	 * @returns {boolean} False if not loaded
	 */
	// eslint-disable-next-line class-methods-use-this
	isActive() {
		return !!this.isActive;
	}

	/**
	 * Pulls Transactions and signatures.
	 */
	async loadTransactionsAndSignatures() {
		await new Promise(resolve => {
			async.retry(
				this.retries,
				async () => this._getTransactionsFromNetwork(),
				err => {
					if (err) {
						this.logger.error('Unconfirmed transactions loader', err);
					}
					resolve();
				}
			);
		});
		await new Promise(resolve => {
			async.retry(
				this.retries,
				async () => this._getSignaturesFromNetwork(),
				err => {
					if (err) {
						this.logger.error('Signatures loader', err);
					}
					resolve();
				}
			);
		});
	}

	/**
	 * Performs sync operation:
	 * - Undoes unconfirmed transactions.
	 * - Establishes broadhash consensus before sync.
	 * - Performs sync operation: loads blocks from network.
	 * - Update headers: broadhash and height
	 * - Notify remote peers about our new headers
	 * - Establishes broadhash consensus after sync.
	 * - Applies unconfirmed transactions.
	 *
	 * @private
	 * @param {function} cb
	 * @todo Check err actions
	 * @todo Add description for the params
	 */
	// eslint-disable-next-line class-methods-use-this
	async sync() {
		this.logger.info('Starting sync');
		if (this.cache.ready) {
			this.cache.disable();
		}

		this.isActive = true;

		const consensusBefore = await this.peersModule.calculateConsensus();

		this.logger.debug(
			`Establishing broadhash consensus before sync: ${consensusBefore} %`
		);

		await this._loadBlocksFromNetwork();

		const consensusAfter = await this.peersModule.calculateConsensus();

		this.logger.debug(
			`Establishing broadhash consensus after sync: ${consensusAfter} %`
		);
		this.isActive = false;
		this.blocksToSync = 0;

		this.logger.info('Finished sync');

		if (this.cache.ready) {
			this.cache.enable();
		}
	}

	/**
	 * Loads signatures from network.
	 * Processes each signature from the network.
	 *
	 * @private
	 * @param {function} cb
	 * @returns {setImmediateCallback} cb, err
	 * @todo Add description for the params
	 */
	async _getSignaturesFromNetwork() {
		this.logger.info('Loading signatures from the network');

		// TODO: Add target module to procedure name. E.g. chain:getSignatures
		const { data: result } = await this.channel.invoke('network:request', {
			procedure: 'getSignatures',
		});

		const validate = promisify(this.schema.validate.bind(this.schema));
		await validate(result, definitions.WSSignaturesResponse);

		const { signatures } = result;
		const sequenceAdd = promisify(this.sequence.add.bind(this.sequence));

		await sequenceAdd(async addSequenceCb => {
			const signatureCount = signatures.length;
			for (let i = 0; i < signatureCount; i++) {
				const signaturePacket = signatures[i];
				const subSignatureCount = signaturePacket.signatures.length;
				for (let j = 0; j < subSignatureCount; j++) {
					const signature = signaturePacket.signatures[j];

					// eslint-disable-next-line no-await-in-loop
					await this.transactionPoolModule.getTransactionAndProcessSignature({
						signature,
						transactionId: signature.transactionId,
					});
				}
			}
			addSequenceCb();
		});
	}

	/**
	 * Loads transactions from the network:
	 * - Validates each transaction from the network and applies a penalty if invalid.
	 * - Calls processUnconfirmedTransaction for each transaction.
	 *
	 * @private
	 * @param {function} cb
	 * @returns {setImmediateCallback} cb, err
	 * @todo Add description for the params
	 * @todo Missing error propagation when calling balancesSequence.add
	 */
	async _getTransactionsFromNetwork() {
		this.logger.info('Loading transactions from the network');

<<<<<<< HEAD
	validator.validate(definitions.WSSignaturesResponse, result);

	if (validator.errors) {
		throw validator.errors;
	}
=======
		// TODO: Add target module to procedure name. E.g. chain:getTransactions
		const { data: result } = await this.channel.invoke('network:request', {
			procedure: 'getTransactions',
		});
>>>>>>> ed12b2ce

		const validate = promisify(this.schema.validate.bind(this.schema));
		await validate(result, definitions.WSTransactionsResponse);

		const transactions = result.transactions.map(tx =>
			this.interfaceAdapters.transactions.fromJson(tx)
		);

		try {
			const { transactionsResponses } = validateTransactions()(transactions);
			const invalidTransactionResponse = transactionsResponses.find(
				transactionResponse =>
					transactionResponse.status !== TransactionStatus.OK
			);
			if (invalidTransactionResponse) {
				throw invalidTransactionResponse.errors;
			}
		} catch (errors) {
			const error =
				Array.isArray(errors) && errors.length > 0 ? errors[0] : errors;
			this.logger.debug('Transaction normalization failed', {
				id: error.id,
				err: error.toString(),
				module: 'loader',
			});
			throw error;
		}

<<<<<<< HEAD
	validator.validate(definitions.WSTransactionsResponse, result);

	if (validator.errors) {
		throw validator.errors;
	}
=======
		const transactionCount = transactions.length;
		for (let i = 0; i < transactionCount; i++) {
			const transaction = transactions[i];
>>>>>>> ed12b2ce

			const balancesSequenceAdd = promisify(
				this.balancesSequence.add.bind(this.balancesSequence)
			);
			try {
				/* eslint-disable-next-line */
				await balancesSequenceAdd(async addSequenceCb => {
					transaction.bundled = true;
					try {
						await this.transactionPoolModule.processUnconfirmedTransaction(
							transaction
						);
						setImmediate(addSequenceCb);
					} catch (err) {
						setImmediate(addSequenceCb, err);
					}
				});
			} catch (error) {
				this.logger.error(error);
				throw error;
			}
		}
	}

	/**
	 * Loads blocks from network.
	 *
	 * @private
	 * @returns {Promise} void
	 * @todo Add description for the params
	 */
	async _getBlocksFromNetwork() {
		const lastBlock = this.blocksModule.lastBlock;
		// TODO: If there is an error, invoke the applyPenalty action on the Network module once it is implemented.
		// TODO: Rename procedure to include target module name. E.g. chain:blocks
		let data;
		try {
			const response = await this.channel.invoke('network:request', {
				procedure: 'blocks',
				data: {
					lastBlockId: lastBlock.id,
				},
			});
			data = response.data;
		} catch (p2pError) {
			this.logger.error('Failed to load block from network', p2pError);
			return [];
		}

		if (!data) {
			throw new Error('Received an invalid blocks response from the network');
		}
		// Check for strict equality for backwards compatibility reasons.
		// The misspelled data.sucess is required to support v1 nodes.
		// TODO: Remove the misspelled data.sucess === false condition once enough nodes have migrated to v2.
		if (data.success === false || data.sucess === false) {
			throw new Error(
				`Peer did not have a matching lastBlockId. ${data.message}`
			);
		}
		return data.blocks;
	}

	/**
	 * Validate blocks from the network.
	 *
	 * @private
	 * @returns {Promise} void
	 * @todo Add description for the params
	 */
	async _validateBlocks(blocks) {
		const report = this.schema.validate(blocks, definitions.WSBlocksList);

		if (!report) {
			throw new Error('Received invalid blocks data');
		}

		return blocks;
	}

	/**
	 * Loads valided blocks from network.
	 *
	 * @private
	 * @returns {Promise} void
	 * @todo Add description for the params
	 */
	async _getValidatedBlocksFromNetwork(blocks) {
		const lastBlock = this.blocksModule.lastBlock;
		try {
			const lastValidBlock = await this.blocksModule.loadBlocksFromNetwork(
				blocks
			);
			this.blocksToSync = lastValidBlock.height;

			return lastValidBlock.id === lastBlock.id;
		} catch (loadBlocksFromNetworkErr) {
			if (this.peersModule.isPoorConsensus()) {
				this.logger.debug('Perform chain recovery due to poor consensus');
				try {
					await this.blocksModule.recoverChain();
				} catch (recoveryError) {
					throw new Error(
						`Failed chain recovery after failing to load blocks while network consensus was low. ${recoveryError}`
					);
				}
				throw new Error(
					'Failed chain recovery after failing to load blocks while network consensus was low.'
				);
			}
			this.logger.error(
				'Failed to process block from network',
				loadBlocksFromNetworkErr
			);
			throw new Error(
				`Failed to load blocks from the network. ${loadBlocksFromNetworkErr}`
			);
		}
	}

	/**
	 * Loads blocks from network.
	 *
	 * @private
	 * @returns {Promise} void
	 * @todo Add description for the params
	 */
	async _loadBlocksFromNetwork() {
		// Number of failed attempts to load from the network.
		let failedAttemptsToLoad = 0;
		// If True, own node's db contains all the blocks from the last block request.
		let loaded = false;
		while (!loaded && failedAttemptsToLoad < 5) {
			try {
				// eslint-disable-next-line no-await-in-loop
				const blocksFromNetwork = await this._getBlocksFromNetwork();
				// eslint-disable-next-line no-await-in-loop
				const blocksAfterValidate = await this._validateBlocks(
					blocksFromNetwork
				);
				// eslint-disable-next-line no-await-in-loop
				loaded = await this._getValidatedBlocksFromNetwork(blocksAfterValidate);
				// Reset counter after a batch of blocks was successfully loaded from the network
				failedAttemptsToLoad = 0;
			} catch (err) {
				if (err) {
					failedAttemptsToLoad += 1;
					this.logger.error(convertErrorsToString(err));
				}
			}
		}
	}
}

// Export
module.exports = { Loader };<|MERGE_RESOLUTION|>--- conflicted
+++ resolved
@@ -36,26 +36,6 @@
  * @param {scope} scope - App instance
  */
 class Loader {
-<<<<<<< HEAD
-	constructor(scope) {
-		library = {
-			channel: scope.channel,
-			logger: scope.components.logger,
-			storage: scope.components.storage,
-			sequence: scope.sequence,
-			bus: scope.bus,
-			genesisBlock: scope.genesisBlock,
-			balancesSequence: scope.balancesSequence,
-			config: {
-				loading: {
-					loadPerIteration: scope.config.loading.loadPerIteration,
-					rebuildUpToRound: scope.config.loading.rebuildUpToRound,
-				},
-				syncing: {
-					active: scope.config.syncing.active,
-				},
-			},
-=======
 	constructor({
 		// components
 		channel,
@@ -94,7 +74,6 @@
 			loadPerIteration,
 			rebuildUpToRound,
 			syncingActive,
->>>>>>> ed12b2ce
 		};
 
 		this.transactionPoolModule = transactionPoolModule;
@@ -256,21 +235,16 @@
 	async _getTransactionsFromNetwork() {
 		this.logger.info('Loading transactions from the network');
 
-<<<<<<< HEAD
-	validator.validate(definitions.WSSignaturesResponse, result);
-
-	if (validator.errors) {
-		throw validator.errors;
-	}
-=======
 		// TODO: Add target module to procedure name. E.g. chain:getTransactions
 		const { data: result } = await this.channel.invoke('network:request', {
 			procedure: 'getTransactions',
 		});
->>>>>>> ed12b2ce
-
-		const validate = promisify(this.schema.validate.bind(this.schema));
-		await validate(result, definitions.WSTransactionsResponse);
+
+		validator.validate(definitions.WSSignaturesResponse, result);
+
+		if (validator.errors) {
+			throw validator.errors;
+		}
 
 		const transactions = result.transactions.map(tx =>
 			this.interfaceAdapters.transactions.fromJson(tx)
@@ -296,17 +270,9 @@
 			throw error;
 		}
 
-<<<<<<< HEAD
-	validator.validate(definitions.WSTransactionsResponse, result);
-
-	if (validator.errors) {
-		throw validator.errors;
-	}
-=======
 		const transactionCount = transactions.length;
 		for (let i = 0; i < transactionCount; i++) {
 			const transaction = transactions[i];
->>>>>>> ed12b2ce
 
 			const balancesSequenceAdd = promisify(
 				this.balancesSequence.add.bind(this.balancesSequence)
