/*
 * Copyright © 2018 Lisk Foundation
 *
 * See the LICENSE file at the top-level directory of this distribution
 * for licensing information.
 *
 * Unless otherwise agreed in a custom licensing agreement with the Lisk Foundation,
 * no part of this software, including this file, may be copied, modified,
 * propagated, or distributed except according to the terms contained in the
 * LICENSE file.
 *
 * Removal or modification of this copyright notice is prohibited.
 */

'use strict';

const Bignumber = require('bignumber.js');
const async = require('async');
const Round = require('../logic/round');
const slots = require('../helpers/slots');

// Private fields
let modules;
let library;
let self;
const { ACTIVE_DELEGATES } = global.constants;
const __private = {};

__private.loaded = false;
__private.ticking = false;

/**
 * Main rounds methods. Initializes library with scope.
 *
 * @class
 * @memberof modules
 * @see Parent: {@link modules}
 * @requires async
 * @requires helpers/slots
 * @requires logic/round
 * @param {function} cb - Callback function
 * @param {scope} scope - App instance
 * @returns {setImmediateCallback} cb, null, self
 * @todo Apply node pattern for callbacks: callback always at the end
 */
class Rounds {
	constructor(cb, scope) {
		library = {
			channel: scope.channel,
			logger: scope.components.logger,
			bus: scope.bus,
			storage: scope.components.storage,
		};
		self = this;

		setImmediate(cb, null, self);
	}

	/**
	 * @returns {boolean} __private.loaded
	 * @todo Add description of the function
	 */
	// eslint-disable-next-line class-methods-use-this
	loaded() {
		return __private.loaded;
	}

	/**
	 * @returns {boolean} __private.ticking
	 * @todo Add description of the function
	 */
	// eslint-disable-next-line class-methods-use-this
	ticking() {
		return __private.ticking;
	}

	/**
	 * Performs backward tick on round.
	 *
	 * @param {block} block - Current block
	 * @param {block} previousBlock - Previous block
	 * @param {function} done - Callback function
	 * @param {function} tx - SQL transaction
	 * @returns {function} Calling done with error if any
	 */
	// eslint-disable-next-line class-methods-use-this
	backwardTick(block, previousBlock, done, tx) {
		const round = slots.calcRound(block.height);
		const prevRound = slots.calcRound(previousBlock.height);
		const nextRound = slots.calcRound(block.height + 1);

		const scope = {
			library,
			modules,
			block,
			round,
			backwards: true,
		};

		// Establish if finishing round or not
		scope.finishRound =
			(prevRound === round && nextRound !== round) ||
			(block.height === 1 || block.height === 101);

		/**
		 * Description of backwardTick.
		 *
		 * @todo Add @param tags
		 * @todo Add @returns tag
		 * @todo Add description of the function
		 */
		function backwardTick(backwardTickTx) {
			const newRound = new Round(scope, backwardTickTx);

			library.logger.debug('Performing backward tick');
			library.logger.trace(scope);
			return newRound
				.mergeBlockGenerator()
				.then(() => (scope.finishRound ? newRound.backwardLand() : newRound));
		}

		// Start round ticking
		__private.ticking = true;
		async.series(
			[
				function(cb) {
					// Sum round if finishing round
					if (scope.finishRound) {
						return __private.sumRound(scope, cb, tx);
					}
					return setImmediate(cb);
				},
				function(cb) {
					// Get outsiders if finishing round
					if (scope.finishRound) {
						return __private.getOutsiders(scope, cb, tx);
					}
					return setImmediate(cb);
				},
				function(cb) {
					// Perform round tick
					library.storage.adapter
						.task('rounds:backwardTick', backwardTick, tx)
						.then(() => setImmediate(cb))
						.catch(err => {
							library.logger.error(err.stack);
							return setImmediate(cb, err);
						});
				},
			],
			err => {
				// Stop round ticking
				__private.ticking = false;
				if (err) {
					return done(err);
				}

				/**
				 * If we delete first block of the round,
				 * that means we go to last block of the previous round
				 * That's why we need to clear the cache to recalculate
				 * delegate list.
				 * */
				if (scope.finishRound) {
					modules.delegates.clearDelegateListCache();
				}

				return done();
			}
		);
	}

	/**
	 * Performs forward tick on round.
	 *
	 * @param {block} block - Current block
	 * @param {function} done - Callback function
	 * @param {Object} tx - Database transaction/task object
	 * @returns {function} Calling done with error if any
	 */
	// eslint-disable-next-line class-methods-use-this
	tick(block, done, tx) {
		const round = slots.calcRound(block.height);
		const nextRound = slots.calcRound(block.height + 1);

		const scope = {
			library,
			modules,
			block,
			round,
			backwards: false,
		};

		// Establish if finishing round or not
		scope.finishRound =
			round !== nextRound || (block.height === 1 || block.height === 101);

		/**
		 * Description of Tick.
		 *
		 * @class
		 * @todo Add @param tags
		 * @todo Add @returns tag
		 * @todo Add description of the class
		 */
		function Tick(t) {
			const promised = new Round(scope, t);

			library.logger.debug('Performing forward tick');
			library.logger.trace(scope);

			return promised
				.mergeBlockGenerator()
				.then(() => {
					if (scope.finishRound) {
						return promised.land().then(() => {
							library.bus.message('finishRound', round);
						});
					}
					return true;
				})
				.then(() => {
					// Check if we are one block before last block of round, if yes - perform round snapshot
					if ((block.height + 1) % ACTIVE_DELEGATES === 0) {
						library.logger.debug('Performing round snapshot...');

						return t
							.batch([
								library.storage.entities.Round.clearRoundSnapshot(t),
								library.storage.entities.Round.performRoundSnapshot(t),
								library.storage.entities.Round.clearVotesSnapshot(t),
								library.storage.entities.Round.performVotesSnapshot(t),
							])
							.then(() => {
								library.logger.trace('Round snapshot done');
							})
							.catch(err => {
								library.logger.error('Round snapshot failed', err);
								throw err;
							});
					}
					return true;
				});
		}

		// Start round ticking
		__private.ticking = true;
		async.series(
			[
				function(cb) {
					// Sum round if finishing round
					if (scope.finishRound) {
						return __private.sumRound(scope, cb, tx);
					}
					return setImmediate(cb);
				},
				function(cb) {
					// Get outsiders if finishing round
					if (scope.finishRound) {
						return __private.getOutsiders(scope, cb, tx);
					}
					return setImmediate(cb);
				},
				// Perform round tick
				function(cb) {
					library.storage.adapter
						.task('rounds:tick', Tick, tx)
						.then(() => setImmediate(cb))
						.catch(err => {
							library.logger.error(err.stack);
							return setImmediate(cb, err);
						});
				},
			],
			err => {
				// Stop round ticking
				__private.ticking = false;
				return done(err);
			}
		);
	}

	/**
	 * Create round information record into mem_rounds.
	 *
	 * @param {string} address - Address of the account
	 * @param {Number} round - Associated round number
	 * @param {Number} amount - Amount updated on account
	 * @param {Object} [tx] - Database transaction
	 * @returns {Promise}
	 */
	// eslint-disable-next-line class-methods-use-this
	createRoundInformationWithAmount(address, round, amount, tx) {
		return library.storage.entities.Account.getOne(
			{ address },
			{ extended: true },
			tx
		).then(account => {
			if (!account.votedDelegatesPublicKeys) return true;

			const roundData = account.votedDelegatesPublicKeys.map(
				delegatePublicKey => ({
					address,
					amount,
					round,
					delegatePublicKey,
				})
			);

			return library.storage.entities.Round.create(roundData, {}, tx);
		});
	}

	/**
	 * Create round information record into mem_rounds.
	 *
	 * @param {string} address - Address of the account
	 * @param {Number} round - Associated round number
	 * @param {string} delegatePublicKey - Associated delegate id
	 * @param {string} mode - Possible values of '+' or '-' represents behaviour of adding or removing delegate
	 * @param {Object} [tx] - Databaes transaction
	 * @returns {Promise}
	 */
	// eslint-disable-next-line class-methods-use-this
	createRoundInformationWithDelegate(
		address,
		round,
		delegatePublicKey,
		mode,
		tx
	) {
		const balanceFactor = mode === '-' ? -1 : 1;
		return library.storage.entities.Account.getOne({ address }, {}, tx).then(
			account => {
				const balance = new Bignumber(account.balance)
					.multipliedBy(balanceFactor)
					.toString();

				const roundData = {
					address,
					delegatePublicKey,
					round,
					amount: balance,
				};
				return library.storage.entities.Round.create(roundData, {}, tx);
			}
		);
	}

	// Events
	/**
	 * Assigns modules to private constant `modules`.
	 *
	 * @param {modules} scope - Loaded modules
	 */
	// eslint-disable-next-line class-methods-use-this
	onBind(scope) {
		modules = {
			blocks: scope.modules.blocks,
			accounts: scope.modules.accounts,
			delegates: scope.modules.delegates,
		};
	}

<<<<<<< HEAD
	/**
	 * Sets private constant loaded to true.
	 *
	 * @listens module:loader~event:blockchainReady
	 */
	// eslint-disable-next-line class-methods-use-this
	onBlockchainReady() {
		__private.loaded = true;
	}

	/**
	 * Clear all cache entries related to delegate and emits a 'rounds/change' socket message.
	 *
	 * @param {number} round
	 * @emits rounds/change
	 * @todo Add description for the params
	 */
	// eslint-disable-next-line class-methods-use-this
	async onFinishRound(round) {
		return library.channel.publish('chain:rounds:change', { number: round });
	}

	/**
	 * Sets private constant `loaded` to false.
	 *
	 * @param {function} cb
	 * @returns {setImmediateCallback} cb
	 * @todo Add description for the params
	 */
	// eslint-disable-next-line class-methods-use-this
	cleanup(cb) {
		__private.loaded = false;
		return setImmediate(cb);
	}
}
=======
/**
 * Sets private constant `loaded` to false.
 *
 * @param {function} cb
 * @todo Add description for the params
 */
Rounds.prototype.cleanup = function() {
	__private.loaded = false;
};
>>>>>>> 858f4ed9

// Private methods
/**
 * Generates outsiders array and pushes to param scope constant.
 * Obtains delegate list and for each delegate generate address.
 *
 * @private
 * @param {scope} scope
 * @param {function} cb
 * @param {Object} tx - Database transaction/task object
 * @returns {setImmediateCallback} cb
 * @todo Add description for the params
 */
__private.getOutsiders = function(scope, cb, tx) {
	scope.roundOutsiders = [];

	if (scope.block.height === 1) {
		return setImmediate(cb);
	}
	return modules.delegates.generateDelegateList(
		scope.round,
		null,
		(err, roundDelegates) => {
			if (err) {
				return setImmediate(cb, err);
			}
			return async.eachSeries(
				roundDelegates,
				(delegate, eachCb) => {
					if (scope.roundDelegates.indexOf(delegate) === -1) {
						scope.roundOutsiders.push(
							modules.accounts.generateAddressByPublicKey(delegate)
						);
					}
					return setImmediate(eachCb);
				},
				eachSeriesErr => {
					library.logger.trace('Got outsiders', scope.roundOutsiders);
					return setImmediate(cb, eachSeriesErr);
				}
			);
		},
		tx
	);
};

/**
 * Gets rows from `round_blocks` and calculates rewards.
 * Loads into scope constant fees, rewards and delegates.
 *
 * @private
 * @param {number} round
 * @param {function} cb
 * @param {Object} tx - Database transaction/task object
 * @returns {setImmediateCallback} cb
 * @todo Add description for the params and the return value
 */
__private.sumRound = function(scope, cb, tx) {
	// When we need to sum round just after genesis block (height: 1)
	// - set data manually to 0, they will be distributed when actual round 1 is summed
	if (scope.block.height === 1) {
		library.logger.debug(`Summing round - ${scope.round} (genesis block)`);
		scope.roundFees = 0;
		scope.roundRewards = [0];
		scope.roundDelegates = [scope.block.generatorPublicKey];
		return setImmediate(cb);
	}

	library.logger.debug('Summing round', scope.round);

	return library.storage.entities.Round.summedRound(
		scope.round,
		ACTIVE_DELEGATES,
		tx
	)
		.then(rows => {
			const rewards = [];

			rows[0].rewards.forEach(reward => {
				rewards.push(Math.floor(reward));
			});

			scope.roundFees = Math.floor(rows[0].fees);
			scope.roundRewards = rewards;
			scope.roundDelegates = rows[0].delegates;

			library.logger.trace('roundFees', scope.roundFees);
			library.logger.trace('roundRewards', scope.roundRewards);
			library.logger.trace('roundDelegates', scope.roundDelegates);

			return setImmediate(cb);
		})
		.catch(err => {
			library.logger.error('Failed to sum round', scope.round);
			library.logger.error(err.stack);
			return setImmediate(cb, err);
		});
};

// Export
module.exports = Rounds;<|MERGE_RESOLUTION|>--- conflicted
+++ resolved
@@ -362,7 +362,6 @@
 		};
 	}
 
-<<<<<<< HEAD
 	/**
 	 * Sets private constant loaded to true.
 	 *
@@ -393,22 +392,10 @@
 	 * @todo Add description for the params
 	 */
 	// eslint-disable-next-line class-methods-use-this
-	cleanup(cb) {
+	cleanup() {
 		__private.loaded = false;
-		return setImmediate(cb);
 	}
 }
-=======
-/**
- * Sets private constant `loaded` to false.
- *
- * @param {function} cb
- * @todo Add description for the params
- */
-Rounds.prototype.cleanup = function() {
-	__private.loaded = false;
-};
->>>>>>> 858f4ed9
 
 // Private methods
 /**
