--- conflicted
+++ resolved
@@ -209,81 +209,6 @@
 	 * @todo Implement API comments with apidoc.
 	 * @see {@link http://apidocjs.com/}
 	 */
-<<<<<<< HEAD
-=======
-	/**
-	 * Description of blocksCommon.
-	 *
-	 * @todo Add @param tags
-	 * @todo Add @returns tag
-	 * @todo Add description of the function
-	 */
-	async blocksCommon(query) {
-		query = query || {};
-
-		if (query.ids && query.ids.split(',').length > 1000) {
-			throw new Error('ids property contains more than 1000 values');
-		}
-
-		const errors = validator.validate(definitions.WSBlocksCommonRequest, query);
-
-		if (errors.length) {
-			const error = `${errors[0].message}: ${errors[0].path}`;
-			this.logger.debug('Common block request validation failed', {
-				err: error.toString(),
-				req: query,
-			});
-			throw new Error(error);
-		}
-
-		const escapedIds = query.ids
-			// Remove quotes
-			.replace(/['"]+/g, '')
-			// Separate by comma into an array
-			.split(',')
-			// Reject any non-numeric values
-			.filter(id => /^[0-9]+$/.test(id));
-
-		if (!escapedIds.length) {
-			this.logger.debug('Common block request validation failed', {
-				err: 'ESCAPE',
-				req: query.ids,
-			});
-
-			throw new Error('Invalid block id sequence');
-		}
-
-		try {
-			const row = await this.storage.entities.Block.get({
-				id: escapedIds[0],
-			});
-
-			if (!row.length > 0) {
-				return {
-					success: true,
-					common: null,
-				};
-			}
-
-			const { height, id, previousBlockId: previousBlock, timestamp } = row[0];
-
-			const parsedRow = {
-				id,
-				height,
-				previousBlock,
-				timestamp,
-			};
-
-			return {
-				success: true,
-				common: parsedRow,
-			};
-		} catch (error) {
-			this.logger.error(error.stack);
-			throw new Error('Failed to get common block');
-		}
-	}
->>>>>>> a6ad4743
 
 	/**
 	 * Description of blocks.
