/*
 * Copyright © 2018 Lisk Foundation
 *
 * See the LICENSE file at the top-level directory of this distribution
 * for licensing information.
 *
 * Unless otherwise agreed in a custom licensing agreement with the Lisk Foundation,
 * no part of this software, including this file, may be copied, modified,
 * propagated, or distributed except according to the terms contained in the
 * LICENSE file.
 *
 * Removal or modification of this copyright notice is prohibited.
 *
 */

import { expect } from 'chai';
import { P2P } from '../../src/index';
import { wait } from '../utils/helpers';
import { platform } from 'os';
import {
	P2PPeerSelectionForSendRequest,
	P2PPeerSelectionForSend,
	P2PPeerSelectionForRequest,
	P2PNodeInfo,
	P2PDiscoveredPeerInfo,
	P2PPeerSelectionForConnection,
} from '../../src/p2p_types';

describe('Integration tests for P2P library', () => {
	const NETWORK_START_PORT = 5000;
	const NETWORK_PEER_COUNT = 10;
	const ALL_NODE_PORTS: ReadonlyArray<number> = [
		...new Array(NETWORK_PEER_COUNT).keys(),
	].map(index => NETWORK_START_PORT + index);
	const NO_PEERS_FOUND_ERROR = `Request failed due to no peers found in peer selection`;

	let p2pNodeList: ReadonlyArray<P2P> = [];

	describe('Disconnected network: All nodes launch at the same time. Each node has an empty seedPeers list', () => {
		beforeEach(async () => {
			p2pNodeList = ALL_NODE_PORTS.map(nodePort => {
				return new P2P({
					blacklistedPeers: [],
					connectTimeout: 5000,
					seedPeers: [],
					wsEngine: 'ws',
					nodeInfo: {
						wsPort: nodePort,
						nethash:
							'da3ed6a45429278bac2666961289ca17ad86595d33b31037615d4b8e8f158bba',
						version: '1.0.1',
						protocolVersion: '1.0.1',
						minVersion: '1.0.0',
						os: platform(),
						height: 0,
						broadhash:
							'2768b267ae621a9ed3b3034e2e8a1bed40895c621bbb1bbd613d92b9d24e54b5',
						nonce: `O2wTkjqplHII${nodePort}`,
					},
				});
			});

			const peerStartPromises: ReadonlyArray<Promise<void>> = p2pNodeList.map(
				p2p => p2p.start(),
			);
			await Promise.all(peerStartPromises);
		});

		afterEach(async () => {
			await Promise.all(
				p2pNodeList
					.filter(p2p => p2p.isActive)
					.map(async p2p => await p2p.stop()),
			);
		});

		it('should set the isActive property to true for all nodes', () => {
			p2pNodeList.forEach(p2p => {
				expect(p2p).to.have.property('isActive', true);
			});
		});

		describe('P2P.request', () => {
			it('should throw an error when not able to get any peer in peer selection', async () => {
				const firstP2PNode = p2pNodeList[0];
				const response = firstP2PNode.request({
					procedure: 'foo',
					data: 'bar',
				});

				expect(response).to.be.rejectedWith(Error, NO_PEERS_FOUND_ERROR);
			});
		});
	});

	describe('Partially connected network which becomes fully connected: All nodes launch at the same time. The seedPeers list of each node contains the next node in the sequence. Discovery interval runs multiple times.', () => {
		const DISCOVERY_INTERVAL = 200;

		beforeEach(async () => {
			p2pNodeList = [...new Array(NETWORK_PEER_COUNT).keys()].map(index => {
				// Each node will have the next node in the sequence as a seed peer.
				const seedPeers = [
					{
						ipAddress: '127.0.0.1',
						wsPort: NETWORK_START_PORT + ((index + 1) % NETWORK_PEER_COUNT),
					},
				];

				const nodePort = NETWORK_START_PORT + index;

				return new P2P({
					blacklistedPeers: [],
					seedPeers,
					wsEngine: 'ws',
					connectTimeout: 5000,
					ackTimeout: 5000,
					// Set a different discoveryInterval for each node; that way they don't keep trying to discover each other at the same time.
					discoveryInterval: DISCOVERY_INTERVAL + index * 11,
					nodeInfo: {
						wsPort: nodePort,
						nethash:
							'da3ed6a45429278bac2666961289ca17ad86595d33b31037615d4b8e8f158bba',
						minVersion: '1.0.1',
						version: '1.0.1',
						protocolVersion: '1.0.1',
						os: platform(),
						height: 0,
						broadhash:
							'2768b267ae621a9ed3b3034e2e8a1bed40895c621bbb1bbd613d92b9d24e54b5',
						nonce: `O2wTkjqplHII${nodePort}`,
					},
				});
			});

			const peerStartPromises: ReadonlyArray<Promise<void>> = p2pNodeList.map(
				p2p => p2p.start(),
			);

			await Promise.all(peerStartPromises);
			await wait(100);
		});

		afterEach(async () => {
			await Promise.all(
				p2pNodeList
					.filter(p2p => p2p.isActive)
					.map(async p2p => await p2p.stop()),
			);
		});

		describe('Peer discovery', () => {
			it('should discover all peers in the network after a few cycles of discovery', async () => {
				// Wait for a few cycles of discovery.
				await wait(DISCOVERY_INTERVAL * 7);

				p2pNodeList.forEach(p2p => {
					const { connectedPeers } = p2p.getNetworkStatus();

					const peerPorts = connectedPeers
						.map(peerInfo => peerInfo.wsPort)
						.sort();
					const expectedPeerPorts = ALL_NODE_PORTS.filter(
						peerPort => peerPort !== p2p.nodeInfo.wsPort,
					);

					expect(peerPorts).to.be.eql(expectedPeerPorts);
				});
			});
		});

		describe('P2P.send', () => {
			describe('P2P.send when peers are at same height', () => {
				let collectedMessages: Array<any> = [];

				beforeEach(async () => {
					collectedMessages = [];
					p2pNodeList.forEach(p2p => {
						p2p.on('messageReceived', message => {
							collectedMessages.push({
								nodePort: p2p.nodeInfo.wsPort,
								message,
							});
						});
					});
				});

				it('should send messages to subset of peers within the network; should reach multiple peers with even distribution', async () => {
					const TOTAL_SENDS = 100;
					const randomPeerIndex = Math.floor(
						Math.random() * NETWORK_PEER_COUNT,
					);
					const randomP2PNode = p2pNodeList[randomPeerIndex];
					const nodePortToMessagesMap: any = {};

					const expectedAverageMessagesPerNode = TOTAL_SENDS;
					const expectedMessagesLowerBound =
						expectedAverageMessagesPerNode * 0.5;
					const expectedMessagesUpperBound =
						expectedAverageMessagesPerNode * 1.5;

					for (let i = 0; i < TOTAL_SENDS; i++) {
						randomP2PNode.send({ event: 'bar', data: i });
					}
					await wait(100);

					collectedMessages.forEach((receivedMessageData: any) => {
						if (!nodePortToMessagesMap[receivedMessageData.nodePort]) {
							nodePortToMessagesMap[receivedMessageData.nodePort] = [];
						}
						nodePortToMessagesMap[receivedMessageData.nodePort].push(
							receivedMessageData,
						);
					});

					Object.values(nodePortToMessagesMap).forEach(
						(receivedMessages: any) => {
							expect(receivedMessages).to.be.an('array');
							expect(receivedMessages.length).to.be.greaterThan(
								expectedMessagesLowerBound,
							);
							expect(receivedMessages.length).to.be.lessThan(
								expectedMessagesUpperBound,
							);
						},
					);
				});
			});

			describe('P2P.send when peers are at different heights', () => {
				const randomPeerIndex = Math.floor(Math.random() * NETWORK_PEER_COUNT);
				let collectedMessages: Array<any> = [];
				let randomP2PNode: any;

				beforeEach(async () => {
					collectedMessages = [];
					randomP2PNode = p2pNodeList[randomPeerIndex];
					p2pNodeList.forEach(async p2p => {
						p2p.on('messageReceived', message => {
							collectedMessages.push({
								nodePort: p2p.nodeInfo.wsPort,
								message,
							});
						});
					});
				});

				it('should send messages to subset of peers within the network with updated heights; should reach multiple peers with even distribution', async () => {
					const TOTAL_SENDS = 100;
					const nodePortToMessagesMap: any = {};

					p2pNodeList.forEach(p2p => {
						p2p.applyNodeInfo({
							os: platform(),
							nethash:
								'da3ed6a45429278bac2666961289ca17ad86595d33b31037615d4b8e8f158bba',
							version: p2p.nodeInfo.version,
							wsPort: p2p.nodeInfo.wsPort,
							height: 1000 + (p2p.nodeInfo.wsPort % NETWORK_START_PORT),
							options: p2p.nodeInfo.options,
						});
					});

					await wait(200);

					const expectedAverageMessagesPerNode = TOTAL_SENDS;
					const expectedMessagesLowerBound =
						expectedAverageMessagesPerNode * 0.5;
					const expectedMessagesUpperBound =
						expectedAverageMessagesPerNode * 1.5;

					for (let i = 0; i < TOTAL_SENDS; i++) {
						randomP2PNode.send({ event: 'bar', data: i });
					}
					await wait(100);

					collectedMessages.forEach((receivedMessageData: any) => {
						if (!nodePortToMessagesMap[receivedMessageData.nodePort]) {
							nodePortToMessagesMap[receivedMessageData.nodePort] = [];
						}
						nodePortToMessagesMap[receivedMessageData.nodePort].push(
							receivedMessageData,
						);
					});

					Object.values(nodePortToMessagesMap).forEach(
						(receivedMessages: any) => {
							expect(receivedMessages).to.be.an('array');
							expect(receivedMessages.length).to.be.greaterThan(
								expectedMessagesLowerBound,
							);
							expect(receivedMessages.length).to.be.lessThan(
								expectedMessagesUpperBound,
							);
						},
					);
				});
			});
		});

		describe('When half of the nodes crash', () => {
			it('should get network status with all unresponsive nodes removed', async () => {
				const firstP2PNode = p2pNodeList[0];
				// Stop all the nodes with port from 5001 to 5005
				p2pNodeList.forEach(async (p2p: any, index: number) => {
					if (index !== 0 && index < NETWORK_PEER_COUNT / 2) {
						await p2p.stop();
					}
				});
				await wait(200);

				const connectedPeers = firstP2PNode.getNetworkStatus().connectedPeers;
				const portOfLastInactivePort = ALL_NODE_PORTS[NETWORK_PEER_COUNT / 2];

				const actualConnectedPeers = connectedPeers
					.filter(
						peer =>
							peer.wsPort !== NETWORK_START_PORT &&
							peer.wsPort % NETWORK_START_PORT > NETWORK_PEER_COUNT / 2,
					)
					.map(peer => peer.wsPort);

				// Check if the connected Peers are having port greater than the last port that we crashed by index
				actualConnectedPeers.forEach(port => {
					expect(port).greaterThan(portOfLastInactivePort);
				});

				p2pNodeList.forEach(p2p => {
					if (p2p.nodeInfo.wsPort > portOfLastInactivePort) {
						expect(p2p.isActive).to.be.true;
					}
				});
			});
		});
	});

	describe('Fully connected network: Nodes are started gradually, one at a time. The seedPeers list of each node contains the previously launched node', () => {
		beforeEach(async () => {
			p2pNodeList = [...new Array(NETWORK_PEER_COUNT).keys()].map(index => {
				// Each node will have the previous node in the sequence as a seed peer except the first node.
				const seedPeers =
					index === 0
						? []
						: [
								{
									ipAddress: '127.0.0.1',
									wsPort:
										NETWORK_START_PORT + ((index - 1) % NETWORK_PEER_COUNT),
								},
						  ];

				const nodePort = NETWORK_START_PORT + index;

				return new P2P({
					blacklistedPeers: [],
					connectTimeout: 5000,
					ackTimeout: 5000,
					seedPeers,
					wsEngine: 'ws',
					nodeInfo: {
						wsPort: nodePort,
						nethash:
							'da3ed6a45429278bac2666961289ca17ad86595d33b31037615d4b8e8f158bba',
						version: '1.0.1',
						protocolVersion: '1.0.1',
						minVersion: '1.0.0',
						os: platform(),
						height: 0,
						broadhash:
							'2768b267ae621a9ed3b3034e2e8a1bed40895c621bbb1bbd613d92b9d24e54b5',
						nonce: `O2wTkjqplHII${nodePort}`,
					},
				});
			});

			// Launch nodes one at a time with a delay between each launch.
			for (const p2p of p2pNodeList) {
				await p2p.start();
				await wait(100);
			}
			await wait(100);
		});

		afterEach(async () => {
			await Promise.all(
				p2pNodeList
					.filter(p2p => p2p.isActive)
					.map(async p2p => await p2p.stop()),
			);
			await wait(100);
		});

		describe('Peer discovery', () => {
			it('should discover all peers and add them to the connectedPeers list within each node', async () => {
				p2pNodeList.forEach(p2p => {
					const { connectedPeers } = p2p.getNetworkStatus();

					const peerPorts = connectedPeers
						.map(peerInfo => peerInfo.wsPort)
						.sort();

					// The current node should not be in its own peer list.
					const expectedPeerPorts = ALL_NODE_PORTS.filter(port => {
						return port !== p2p.nodeInfo.wsPort;
					});

					expect(peerPorts).to.be.eql(expectedPeerPorts);
				});
			});

			it('should discover all peers and add them to the newPeers list within each node', () => {
				p2pNodeList.forEach(p2p => {
					const { newPeers } = p2p.getNetworkStatus();

					const peerPorts = newPeers.map(peerInfo => peerInfo.wsPort).sort();

					expect(ALL_NODE_PORTS).to.include.members(peerPorts);
				});
			});

			it('should discover all peers and add them to the triedPeers list within each node', () => {
				p2pNodeList.forEach(p2p => {
					const { triedPeers } = p2p.getNetworkStatus();

					const peerPorts = triedPeers.map(peerInfo => peerInfo.wsPort).sort();

					// The current node should not be in its own peer list.
					const expectedPeerPorts = ALL_NODE_PORTS.filter(port => {
						return port !== p2p.nodeInfo.wsPort;
					});

					expect(expectedPeerPorts).to.include.members(peerPorts);
				});
			});
		});

		describe('P2P.request', () => {
			beforeEach(async () => {
				p2pNodeList.forEach(p2p => {
					// Collect port numbers to check which peer handled which request.
					p2p.on('requestReceived', request => {
						request.end({
							nodePort: p2p.nodeInfo.wsPort,
							requestProcedure: request.procedure,
							requestData: request.data,
							requestPeerId: request.peerId,
						});
					});
				});
			});

			it('should make request to the network; it should reach a single peer', async () => {
				const firstP2PNode = p2pNodeList[0];
				const response = await firstP2PNode.request({
					procedure: 'foo',
					data: 'bar',
				});
				expect(response).to.have.property('data');
				expect(response.data)
					.to.have.property('nodePort')
					.which.is.a('number');
				expect(response.data)
					.to.have.property('requestProcedure')
					.which.is.a('string');
				expect(response.data)
					.to.have.property('requestData')
					.which.is.equal('bar');
				expect(response.data)
					.to.have.property('requestPeerId')
					.which.is.equal(`127.0.0.1:${firstP2PNode.nodeInfo.wsPort}`);
			});

			// Check for even distribution of requests across the network. Account for an error margin.
			it('requests made to the network should be distributed randomly', async () => {
				const TOTAL_REQUESTS = 1000;
				const firstP2PNode = p2pNodeList[0];
				const nodePortToResponsesMap: any = {};

				const expectedAverageRequestsPerNode =
					TOTAL_REQUESTS / NETWORK_PEER_COUNT;
				const expectedRequestsLowerBound = expectedAverageRequestsPerNode * 0.5;
				const expectedRequestsUpperBound = expectedAverageRequestsPerNode * 1.5;

				for (let i = 0; i < TOTAL_REQUESTS; i++) {
					const response = await firstP2PNode.request({
						procedure: 'foo',
						data: i,
					});
					let resultData = response.data as any;
					if (!nodePortToResponsesMap[resultData.nodePort]) {
						nodePortToResponsesMap[resultData.nodePort] = [];
					}
					nodePortToResponsesMap[resultData.nodePort].push(resultData);
				}

				Object.values(nodePortToResponsesMap).forEach(
					(requestsHandled: any) => {
						expect(requestsHandled).to.be.an('array');
						expect(requestsHandled.length).to.be.greaterThan(
							expectedRequestsLowerBound,
						);
						expect(requestsHandled.length).to.be.lessThan(
							expectedRequestsUpperBound,
						);
					},
				);
			});
		});

		describe('P2P.send', () => {
			let collectedMessages: Array<any> = [];

			beforeEach(async () => {
				collectedMessages = [];
				p2pNodeList.forEach(p2p => {
					p2p.on('messageReceived', message => {
						collectedMessages.push({
							nodePort: p2p.nodeInfo.wsPort,
							message,
						});
					});
				});
			});

			it('should send a message to a subset of peers within the network; should reach multiple peers with even distribution', async () => {
				const TOTAL_SENDS = 100;
				const firstP2PNode = p2pNodeList[0];
				const nodePortToMessagesMap: any = {};

				const expectedAverageMessagesPerNode = TOTAL_SENDS;
				const expectedMessagesLowerBound = expectedAverageMessagesPerNode * 0.5;
				const expectedMessagesUpperBound = expectedAverageMessagesPerNode * 1.5;

				for (let i = 0; i < TOTAL_SENDS; i++) {
					firstP2PNode.send({ event: 'bar', data: i });
				}

				await wait(100);

				collectedMessages.forEach((receivedMessageData: any) => {
					if (!nodePortToMessagesMap[receivedMessageData.nodePort]) {
						nodePortToMessagesMap[receivedMessageData.nodePort] = [];
					}
					nodePortToMessagesMap[receivedMessageData.nodePort].push(
						receivedMessageData,
					);
				});

				Object.values(nodePortToMessagesMap).forEach(
					(receivedMessages: any) => {
						expect(receivedMessages).to.be.an('array');
						expect(receivedMessages.length).to.be.greaterThan(
							expectedMessagesLowerBound,
						);
						expect(receivedMessages.length).to.be.lessThan(
							expectedMessagesUpperBound,
						);
					},
				);
			});

			it('should receive a message in the correct format', async () => {
				const firstP2PNode = p2pNodeList[0];
				firstP2PNode.send({ event: 'bar', data: 'test' });

				await wait(100);

				expect(collectedMessages).to.be.an('array');
				expect(collectedMessages.length).to.be.eql(9);
				expect(collectedMessages[0]).to.have.property('message');
				expect(collectedMessages[0].message).to.have.property('event').which.is.equal('bar');
				expect(collectedMessages[0].message).to.have.property('data').which.is.equal('test');
				expect(collectedMessages[0].message).to.have.property('peerId').which.is.equal(`127.0.0.1:${NETWORK_START_PORT}`);
			});
		});

		describe('P2P.applyNodeInfo', () => {
			let collectedMessages: Array<any> = [];

			beforeEach(async () => {
				collectedMessages = [];
				p2pNodeList.forEach(p2p => {
					p2p.on('requestReceived', request => {
						collectedMessages.push({
							nodePort: p2p.nodeInfo.wsPort,
							request,
						});
					});
				});
			});

			it('should send the node info to a subset of peers within the network', async () => {
				const firstP2PNode = p2pNodeList[0];
				const nodePortToMessagesMap: any = {};

				firstP2PNode.applyNodeInfo({
					os: platform(),
					nethash:
						'da3ed6a45429278bac2666961289ca17ad86595d33b31037615d4b8e8f158bba',
					version: firstP2PNode.nodeInfo.version,
					wsPort: firstP2PNode.nodeInfo.wsPort,
					height: 10,
					options: firstP2PNode.nodeInfo.options,
				});

				await wait(100);

				// Each peer of firstP2PNode should receive a message.
				expect(collectedMessages.length).to.equal(9);

				collectedMessages.forEach((receivedMessageData: any) => {
					if (!nodePortToMessagesMap[receivedMessageData.nodePort]) {
						nodePortToMessagesMap[receivedMessageData.nodePort] = [];
					}
					nodePortToMessagesMap[receivedMessageData.nodePort].push(
						receivedMessageData,
					);
				});

				// Check that each message contains the updated P2PNodeInfo.
				Object.values(nodePortToMessagesMap)
					.filter(
						(receivedMessages: any) =>
							receivedMessages &&
							receivedMessages[0] &&
							receivedMessages[0].nodePort !== firstP2PNode.nodeInfo.wsPort,
					)
					.forEach((receivedMessages: any) => {
						expect(receivedMessages.length).to.be.equal(1);
						expect(receivedMessages[0].request).to.have.property('data');
						expect(receivedMessages[0].request.data)
							.to.have.property('height')
							.which.equals(10);
					});

				// For each peer of firstP2PNode, check that the firstP2PNode's P2PPeerInfo was updated with the new height.
				p2pNodeList.slice(1).forEach(p2pNode => {
					const networkStatus = p2pNode.getNetworkStatus();
					const firstP2PNodePeerInfo = networkStatus.connectedPeers.find(
						peerInfo => peerInfo.wsPort === firstP2PNode.nodeInfo.wsPort,
					);
					expect(firstP2PNodePeerInfo).to.exist;
					expect(firstP2PNodePeerInfo)
						.to.have.property('height')
						.which.equals(10);
				});
			});
		});

<<<<<<< HEAD
		describe('P2P.sendToPeer', () => {
			let collectedMessages: Array<any> = [];

			beforeEach(async () => {
				collectedMessages = [];
				p2pNodeList.forEach(p2p => {
					p2p.on('messageReceived', request => {
						collectedMessages.push({
							nodePort: p2p.nodeInfo.wsPort,
							request,
						});
					});
				});
			});

			it('should send message to a specific peer within the network', async () => {
				const firstP2PNode = p2pNodeList[0];

				const targetPeerPort = NETWORK_START_PORT + 3;
				const targetPeerId = `127.0.0.1:${targetPeerPort}`;

				firstP2PNode.sendToPeer(
					{
						event: 'foo',
						data: 123
					},
					targetPeerId
				);

				await wait(100);

				expect(collectedMessages.length).to.equal(1);
				expect(collectedMessages[0]).to.have.property('nodePort').which.is.equal(targetPeerPort);
				expect(collectedMessages[0]).to.have.property('request');
				expect(collectedMessages[0].request).to.have.property('event').which.is.equal('foo');
				expect(collectedMessages[0].request).to.have.property('data').which.is.equal(123);
			});
		});

		describe('P2P.requestFromPeer', () => {
			let collectedMessages: Array<any> = [];

			beforeEach(async () => {
				collectedMessages = [];
				p2pNodeList.forEach(p2p => {
					p2p.on('requestReceived', request => {
						collectedMessages.push({
							nodePort: p2p.nodeInfo.wsPort,
							request,
						});
						if (request.procedure === 'getGreeting') {
							request.end(`Hello ${request.data} from peer ${p2p.nodeInfo.wsPort}`);
						} else {
							request.end(456);
						}
					});
				});
			});

			it('should send request to a specific peer within the network', async () => {
				const firstP2PNode = p2pNodeList[0];

				const targetPeerPort = NETWORK_START_PORT + 4;
				const targetPeerId = `127.0.0.1:${targetPeerPort}`;

				await firstP2PNode.requestFromPeer(
					{
						procedure: 'proc',
						data: 123456
					},
					targetPeerId
				);

				expect(collectedMessages.length).to.equal(1);
				expect(collectedMessages[0]).to.have.property('request');
				expect(collectedMessages[0].request.procedure).to.equal('proc');
				expect(collectedMessages[0].request.data).to.equal(123456);
			});

			it('should receive response from a specific peer within the network', async () => {
				const firstP2PNode = p2pNodeList[0];

				const targetPeerPort = NETWORK_START_PORT + 2;
				const targetPeerId = `127.0.0.1:${targetPeerPort}`;

				const response = await firstP2PNode.requestFromPeer(
					{
						procedure: 'getGreeting',
						data: 'world'
					},
					targetPeerId
				);
				
				expect(response).to.have.property('data');
				expect(response.data).to.equal(`Hello world from peer ${targetPeerPort}`);
			});
		});

		describe('when couple of node shuts down and are unresponsive', () => {
			it('should remove the unresponsive nodes from network status of other nodes', async () => {
=======
		describe('Cleanup unresponsive peers', () => {
			it('should remove crashed nodes from network status of other nodes', async () => {
>>>>>>> 53752222
				const initialNetworkStatus = p2pNodeList[0].getNetworkStatus();
				const initialPeerPorts = initialNetworkStatus.connectedPeers
					.map(peerInfo => peerInfo.wsPort)
					.sort();

				expect(initialPeerPorts).to.be.eql(
					ALL_NODE_PORTS.filter(port => port !== NETWORK_START_PORT),
				);

				await p2pNodeList[0].stop();
				await wait(100);
				await p2pNodeList[1].stop();
				await wait(100);

				const networkStatusAfterPeerCrash = p2pNodeList[2].getNetworkStatus();

				const peerPortsAfterPeerCrash = networkStatusAfterPeerCrash.connectedPeers
					.map(peerInfo => peerInfo.wsPort)
					.sort();

				const expectedPeerPortsAfterPeerCrash = ALL_NODE_PORTS.filter(port => {
					return (
						port !== NETWORK_START_PORT + 1 &&
						port !== NETWORK_START_PORT + 2 &&
						port !== NETWORK_START_PORT
					);
				});

				expect(peerPortsAfterPeerCrash).to.be.eql(
					expectedPeerPortsAfterPeerCrash,
				);
			});
		});
	});

	describe('Connected network: User custom selection algorithm is passed to each node', () => {
		// Custom selection function that finds peers having common values for modules field for example.
		const peerSelectionForSendRequest: P2PPeerSelectionForSendRequest = (
			peersList: ReadonlyArray<P2PDiscoveredPeerInfo>,
			nodeInfo?: P2PNodeInfo,
			_numOfPeer?: number,
		) => {
			const filteredPeers = peersList.filter(peer => {
				if (nodeInfo && nodeInfo.height <= peer.height) {
					const nodesModules = nodeInfo.modules
						? (nodeInfo.modules as ReadonlyArray<string>)
						: undefined;
					const peerModules = peer.modules
						? (peer.modules as ReadonlyArray<string>)
						: undefined;

					if (
						nodesModules &&
						peerModules &&
						nodesModules.filter(value => peerModules.includes(value)).length > 0
					) {
						return true;
					}
				}

				return false;
			});

			// In case there are no peers with same modules or less than 30% of the peers are selected then use only height to select peers
			if (
				filteredPeers.length === 0 ||
				(filteredPeers.length / peersList.length) * 100 < 30
			) {
				return peersList.filter(
					peer => peer.height >= (nodeInfo ? nodeInfo.height : 0),
				);
			}

			return filteredPeers;
		};
		// Custom Peer selection for connection that returns all the peers
		const peerSelectionForConnection: P2PPeerSelectionForConnection = (
			peersList: ReadonlyArray<P2PDiscoveredPeerInfo>,
		) => peersList;

		beforeEach(async () => {
			p2pNodeList = [...new Array(NETWORK_PEER_COUNT).keys()].map(index => {
				// Each node will have the previous node in the sequence as a seed peer except the first node.
				const seedPeers =
					index === 0
						? []
						: [
								{
									ipAddress: '127.0.0.1',
									wsPort:
										NETWORK_START_PORT + ((index - 1) % NETWORK_PEER_COUNT),
								},
						  ];

				const nodePort = NETWORK_START_PORT + index;

				return new P2P({
					blacklistedPeers: [],
					connectTimeout: 5000,
					ackTimeout: 5000,
					peerSelectionForSend: peerSelectionForSendRequest as P2PPeerSelectionForSend,
					peerSelectionForRequest: peerSelectionForSendRequest as P2PPeerSelectionForRequest,
					peerSelectionForConnection,
					seedPeers,
					wsEngine: 'ws',
					nodeInfo: {
						wsPort: nodePort,
						nethash:
							'da3ed6a45429278bac2666961289ca17ad86595d33b31037615d4b8e8f158bba',
						version: '1.0.1',
						protocolVersion: '1.0.1',
						os: platform(),
						height: 1000 + index,
						broadhash:
							'2768b267ae621a9ed3b3034e2e8a1bed40895c621bbb1bbd613d92b9d24e54b5',
						nonce: `O2wTkjqplHII${nodePort}`,

						modules: index % 2 === 0 ? ['fileTransfer'] : ['socialSite'],
					},
				});
			});

			// Launch nodes one at a time with a delay between each launch.
			for (const p2p of p2pNodeList) {
				await p2p.start();
				await wait(100);
			}
			await wait(100);
		});

		afterEach(async () => {
			await Promise.all(
				p2pNodeList
					.filter(p2p => p2p.isActive)
					.map(async p2p => await p2p.stop()),
			);
		});

		it('should start all the nodes with custom selection functions without fail', async () => {
			p2pNodeList.forEach(p2p =>
				expect(p2p).to.have.property('isActive', true),
			);
		});

		describe('Peer Discovery', () => {
			it('should run peer discovery successfully', async () => {
				p2pNodeList.forEach(p2p => {
					const connectedPeers = p2p.getNetworkStatus().connectedPeers;

					expect(p2p.isActive).to.be.true;
					expect(connectedPeers.length).to.gt(1);
				});
			});
		});

		describe('P2P.request', () => {
			beforeEach(async () => {
				p2pNodeList.forEach(async p2p => {
					// Collect port numbers to check which peer handled which request.
					p2p.on('requestReceived', request => {
						request.end({
							nodePort: p2p.nodeInfo.wsPort,
							requestProcedure: request.procedure,
							requestData: request.data,
						});
					});
				});
			});

			it('should make a request to the network; it should reach a single peer based on custom selection function', async () => {
				const firstP2PNode = p2pNodeList[0];
				const response = await firstP2PNode.request({
					procedure: 'foo',
					data: 'bar',
				});

				expect(response).to.have.property('data');
				expect(response.data)
					.to.have.property('nodePort')
					.which.is.a('number');
				expect(response.data)
					.to.have.property('requestProcedure')
					.which.is.a('string');
				expect(response.data)
					.to.have.property('requestData')
					.which.is.equal('bar');
			});
		});
		describe('P2P.send', () => {
			let collectedMessages: Array<any> = [];

			beforeEach(async () => {
				collectedMessages = [];
				p2pNodeList.forEach(async p2p => {
					p2p.on('messageReceived', message => {
						collectedMessages.push({
							nodePort: p2p.nodeInfo.wsPort,
							message,
						});
					});
				});
			});

			it('should send a message to a subset of peers within the network; should reach multiple peers with even distribution', async () => {
				const TOTAL_SENDS = 100;
				const firstP2PNode = p2pNodeList[0];
				const nodePortToMessagesMap: any = {};

				const expectedAverageMessagesPerNode = TOTAL_SENDS;
				const expectedMessagesLowerBound = expectedAverageMessagesPerNode * 0.5;
				const expectedMessagesUpperBound = expectedAverageMessagesPerNode * 1.5;

				for (let i = 0; i < TOTAL_SENDS; i++) {
					firstP2PNode.send({ event: 'bar', data: i });
				}

				await wait(100);

				collectedMessages.forEach((receivedMessageData: any) => {
					if (!nodePortToMessagesMap[receivedMessageData.nodePort]) {
						nodePortToMessagesMap[receivedMessageData.nodePort] = [];
					}
					nodePortToMessagesMap[receivedMessageData.nodePort].push(
						receivedMessageData,
					);
				});

				Object.values(nodePortToMessagesMap).forEach(
					(receivedMessages: any) => {
						expect(receivedMessages).to.be.an('array');
						expect(receivedMessages.length).to.be.greaterThan(
							expectedMessagesLowerBound,
						);
						expect(receivedMessages.length).to.be.lessThan(
							expectedMessagesUpperBound,
						);
					},
				);
			});
		});
	});

	describe('Partially connected network of 4 nodes: All nodes launch at the same time. The custom fields that are passed in nodeinfo is captured by other nodes.', () => {
		const DISCOVERY_INTERVAL = 200;

		beforeEach(async () => {
			p2pNodeList = [...Array(4).keys()].map(index => {
				// Each node will have the next node in the sequence as a seed peer.
				const seedPeers = [
					{
						ipAddress: '127.0.0.1',
						wsPort: NETWORK_START_PORT + ((index + 1) % 4),
					},
				];

				const nodePort = NETWORK_START_PORT + index;

				return new P2P({
					blacklistedPeers: [],
					seedPeers,
					wsEngine: 'ws',
					// A short connectTimeout and ackTimeout will make the node to give up on discovery quicker for our test.
					connectTimeout: 1000,
					ackTimeout: 1000,
					// Set a different discoveryInterval for each node; that way they don't keep trying to discover each other at the same time.
					discoveryInterval: DISCOVERY_INTERVAL + index * 11,
					nodeInfo: {
						wsPort: nodePort,
						nethash:
							'da3ed6a45429278bac2666961289ca17ad86595d33b31037615d4b8e8f158bba',
						version: '1.0.1',
						protocolVersion: '1.0.1',
						minVersion: '1.0.0',
						os: platform(),
						height: 0,
						broadhash:
							'2768b267ae621a9ed3b3034e2e8a1bed40895c621bbb1bbd613d92b9d24e54b5',
						nonce: `O2wTkjqplHII${nodePort}`,
						modules: {
							names: ['test', 'crypto'],
							active: true,
						},
					},
				});
			});

			const peerStartPromises: ReadonlyArray<Promise<void>> = p2pNodeList.map(
				p2p => p2p.start(),
			);
			await Promise.all(peerStartPromises);
			await wait(100);
		});

		afterEach(async () => {
			await Promise.all(
				p2pNodeList
					.filter(p2p => p2p.isActive)
					.map(async p2p => await p2p.stop()),
			);
		});

		describe('all the nodes should be able to communicate and receive custom fields passed in nodeinfo', () => {
			it('should have tried peers with custom test field "modules" that was passed as nodeinfo', async () => {
				p2pNodeList.forEach(p2p => {
					const {
						connectedPeers,
						newPeers,
						triedPeers,
					} = p2p.getNetworkStatus();

					triedPeers.forEach(peer => {
						expect(peer)
							.has.property('modules')
							.has.property('names')
							.is.an('array');

						expect(peer)
							.has.property('modules')
							.has.property('active')
							.is.a('boolean');
					});

					newPeers.forEach(peer => {
						expect(peer)
							.has.property('modules')
							.has.property('names')
							.is.an('array');

						expect(peer)
							.has.property('modules')
							.has.property('active')
							.is.a('boolean');
					});

					connectedPeers.forEach(peer => {
						expect(peer)
							.has.property('modules')
							.has.property('names')
							.is.an('array');

						expect(peer)
							.has.property('modules')
							.has.property('active')
							.is.a('boolean');
					});
				});
			});
		});
	});
});<|MERGE_RESOLUTION|>--- conflicted
+++ resolved
@@ -646,7 +646,6 @@
 			});
 		});
 
-<<<<<<< HEAD
 		describe('P2P.sendToPeer', () => {
 			let collectedMessages: Array<any> = [];
 
@@ -745,12 +744,8 @@
 			});
 		});
 
-		describe('when couple of node shuts down and are unresponsive', () => {
-			it('should remove the unresponsive nodes from network status of other nodes', async () => {
-=======
 		describe('Cleanup unresponsive peers', () => {
 			it('should remove crashed nodes from network status of other nodes', async () => {
->>>>>>> 53752222
 				const initialNetworkStatus = p2pNodeList[0].getNetworkStatus();
 				const initialPeerPorts = initialNetworkStatus.connectedPeers
 					.map(peerInfo => peerInfo.wsPort)
