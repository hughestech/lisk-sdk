--- conflicted
+++ resolved
@@ -14,11 +14,9 @@
  */
 import { expect } from 'chai';
 import { MULTISIGNATURE_FEE } from '../../src/constants';
-import {
-	MultisignatureTransaction,
-} from '../../src/transactions';
+import { MultisignatureTransaction } from '../../src/transactions';
 import { Account, Status, TransactionJSON } from '../../src/transaction_types';
-import { addTransactionFields,	MockStateStore as store } from '../helpers';
+import { addTransactionFields, MockStateStore as store } from '../helpers';
 import {
 	validMultisignatureAccount,
 	validMultisignatureRegistrationTransaction,
@@ -277,38 +275,13 @@
 		it('should return error when keysgroup includes sender key', async () => {
 			const invalidSender = {
 				...sender,
-				multisignatures: [
-					...(sender as any).multisignatures,
-					sender.publicKey,
-				],
+				multisignatures: [...(sender as any).multisignatures, sender.publicKey],
 			};
 			store.account.get = () => invalidSender;
 			const errors = (validTestTransaction as any).applyAsset(store);
 			expect(errors).not.to.be.empty;
 			expect(errors[0].dataPath).to.be.equal('.signatures');
 		});
-<<<<<<< HEAD
-
-		it('should throw an error when state does not exist from the base transaction', async () => {
-			sandbox.stub(BaseTransaction.prototype, 'apply').returns({} as any);
-			expect(
-				validTestTransaction.apply.bind(validMultisignatureTransaction, {
-					sender,
-				}),
-			).to.throw('State is required for applying transaction');
-		});
-
-		it('should return updated account state with multisignatures', async () => {
-			const { multisignatures, ...nonMultisignatureAccount } = sender;
-			const { state } = validTestTransaction.apply({
-				sender: nonMultisignatureAccount,
-			});
-			expect((state as any).sender.multisignatures).to.eql(
-				validMultisignatureAccount.multisignatures,
-			);
-		});
-=======
->>>>>>> 1345966c
 	});
 
 	describe('#undoAsset', () => {
@@ -316,24 +289,5 @@
 			const errors = (validTestTransaction as any).undoAsset(store);
 			expect(errors).to.be.empty;
 		});
-<<<<<<< HEAD
-
-		it('should throw an error when state does not exist from the base transaction', async () => {
-			sandbox.stub(BaseTransaction.prototype, 'undo').returns({} as any);
-			expect(
-				validTestTransaction.undo.bind(validMultisignatureTransaction, {
-					sender,
-				}),
-			).to.throw('State is required for undoing transaction');
-		});
-
-		it('should return updated account state with removed username', async () => {
-			const { state } = validTestTransaction.undo({
-				sender,
-			});
-			expect((state as any).sender.multisignatures).to.not.exist;
-		});
-=======
->>>>>>> 1345966c
 	});
 });