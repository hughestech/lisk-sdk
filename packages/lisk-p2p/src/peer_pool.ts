--- conflicted
+++ resolved
@@ -29,12 +29,9 @@
 	P2PMessagePacket,
 	P2PNodeInfo,
 	P2PPeerInfo,
-<<<<<<< HEAD
 	P2PRequestPacket,
 	P2PResponsePacket,
-=======
 	ProtocolPeerInfo,
->>>>>>> 2cde9c9d
 	ProtocolPeerInfoList,
 } from './p2p_types';
 import {
