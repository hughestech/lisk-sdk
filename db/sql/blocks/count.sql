--- conflicted
+++ resolved
@@ -4,9 +4,5 @@
   PARAMETERS: None
 */
 
-<<<<<<< HEAD
 SELECT count(*)::int
-=======
-SELECT count("rowId")
->>>>>>> d991b028
 FROM blocks