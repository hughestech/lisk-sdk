/*
 * Copyright © 2018 Lisk Foundation
 *
 * See the LICENSE file at the top-level directory of this distribution
 * for licensing information.
 *
 * Unless otherwise agreed in a custom licensing agreement with the Lisk Foundation,
 * no part of this software, including this file, may be copied, modified,
 * propagated, or distributed except according to the terms contained in the
 * LICENSE file.
 *
 * Removal or modification of this copyright notice is prohibited.
 */

'use strict';

const crypto = require('crypto');
const expect = require('chai').expect;
const async = require('async');
const _ = require('lodash');
const Promise = require('bluebird');
const PQ = require('pg-promise').ParameterizedQuery;
const accountFixtures = require('../../../fixtures/accounts');
const slots = require('../../../../helpers/slots');
const genesisDelegates = require('../../../data/genesis_delegates.json')
	.delegates;
const application = require('../../../common/application.js');

const { ACTIVE_DELEGATES, BLOCK_SLOT_WINDOW } = global.constants;

describe('system test (blocks) - process onReceiveBlock()', () => {
	let library;
	let db;

	before(done => {
		application.init(
			{ sandbox: { name: 'system_blocks_process_on_receive_block' } },
			(err, scope) => {
				library = scope;
				db = scope.db;
				setTimeout(done, 5000);
			}
		);
	});

	after(application.cleanup);

	afterEach(done => {
		db
			.task(t => {
				return t.batch([
					db.none('DELETE FROM blocks WHERE "height" > 1;'),
					db.none('DELETE FROM forks_stat;'),
				]);
			})
			.then(() => {
				library.modules.blocks.lastBlock.set(__testContext.config.genesisBlock);
				done();
			})
			.catch(err => {
				__testContext.debug(err.stack);
				done();
			});
	});

	function createBlock(transactions, timestamp, keypair, previousBlock) {
		const block = library.logic.block.create({
			keypair,
			timestamp,
			previousBlock,
			transactions,
		});

		block.id = library.logic.block.getId(block);
		block.height = previousBlock.height + 1;
		return block;
	}

	function forge(forgingSlot, cb) {
		let last_block = library.modules.blocks.lastBlock.get();
		const slot = forgingSlot || slots.getSlotNumber(last_block.timestamp) + 1;
		let delegate;

		function getNextForger(offset, seriesCb) {
			offset = !offset ? 0 : offset;
			const keys = library.rewiredModules.delegates.__get__(
				'__private.getKeysSortByVote'
			);
			const round = slots.calcRound(last_block.height + 1);
			library.modules.delegates.generateDelegateList(
				round,
				keys,
				(err, delegateList) => {
					const nextForger = delegateList[(slot + offset) % ACTIVE_DELEGATES];
					return seriesCb(nextForger);
				}
			);
		}

		const transactionPool = library.rewiredModules.transactions.__get__(
			'__private.transactionPool'
		);

		async.waterfall(
			[
				transactionPool.fillPool,
				function(waterFallCb) {
					getNextForger(null, delegatePublicKey => {
						waterFallCb(null, delegatePublicKey);
					});
				},
				function(delegatePublicKey, waterFallCb) {
					delegate = _.find(genesisDelegates, foundDelegate => {
						return foundDelegate.publicKey === delegatePublicKey;
					});
					const keypair = getKeypair(delegate.passphrase);

					__testContext.debug(
						`Last block height: ${last_block.height}
						Last block ID: ${last_block.id}
						Last block timestamp: ${last_block.timestamp}
						Next slot: ${slot}
						Next delegate public key: ${delegatePublicKey}
						Next block timestamp: ${slots.getSlotTime(slot)}`
					);

					library.modules.blocks.process.generateBlock(
						keypair,
						slots.getSlotTime(slot) + 5,
						err => {
							if (err) {
								return waterFallCb(err);
							}
							last_block = library.modules.blocks.lastBlock.get();
							__testContext.debug(
								`New last block height: ${
									last_block.height
								} New last block ID: ${last_block.id}`
							);
							return waterFallCb(err);
						}
					);
				},
			],
			err => {
				cb(err, last_block);
			}
		);
	}

	function forgeMultipleBlocks(numberOfBlocksToForge, cb) {
		const forgedBlocks = [];
		// Setting the initialSlot based on the numberOfBlocksToForge. Because:
		// a) We don't want to forge blocks with timestamp too far in the past
		// b) We don't want to forge blocks with timestamp in the future
		// This allows us to play with onReceiveBlock function and different fork scenarios
		const initialSlot = slots.getSlotNumber() - numberOfBlocksToForge + 1;

		async.mapSeries(
			_.range(0, numberOfBlocksToForge),
			(offset, seriesCb) => {
				forge(initialSlot + offset, (err, forgedBlock) => {
					forgedBlocks.push(forgedBlock);
					seriesCb(err);
				});
			},
			err => {
				cb(err, forgedBlocks);
			}
		);
	}

	function getKeypair(passphrase) {
		return library.ed.makeKeypair(
			crypto
				.createHash('sha256')
				.update(passphrase, 'utf8')
				.digest()
		);
	}

	function getValidKeypairForSlot(slot) {
		const generateDelegateListPromisified = Promise.promisify(
			library.modules.delegates.generateDelegateList
		);
		const lastBlock = library.modules.blocks.lastBlock.get();
		const round = slots.calcRound(lastBlock.height);

		return generateDelegateListPromisified(round, null)
			.then(list => {
				const delegatePublicKey = list[slot % ACTIVE_DELEGATES];
				return getKeypair(
					_.find(genesisDelegates, delegate => {
						return delegate.publicKey === delegatePublicKey;
					}).passphrase
				);
			})
			.catch(err => {
				throw err;
			});
	}

	function getBlocks(cb) {
		library.sequence.add(
			sequenceCb => {
				db
					.query(
						new PQ('SELECT "id" FROM blocks ORDER BY "height" DESC LIMIT 10;')
					)
					.then(rows => sequenceCb(null, rows))
					.catch(err => sequenceCb(err, []));
			},
			(err, rows) => {
				if (err) {
					__testContext.debug(err.stack);
				}
				cb(err, _.map(rows, 'id'));
			}
		);
	}

	function verifyForkStat(blockId, cause) {
		return db
			.one(
				'SELECT * FROM forks_stat WHERE "blockId" = ${blockId} AND "cause" = ${cause}',
				{ blockId, cause }
			)
			.then(res => {
				expect(res.blockId).to.equal(blockId);
			})
			.catch(err => {
				__testContext.debug(err.stack);
			});
	}

	describe('onReceiveBlock (empty transactions)', () => {
		describe('for valid block', () => {
			let lastBlock;
			let block;

			before(() => {
				lastBlock = library.modules.blocks.lastBlock.get();
				const slot = slots.getSlotNumber();
				return getValidKeypairForSlot(slot).then(keypair => {
					block = createBlock([], slots.getSlotTime(slot), keypair, lastBlock);
				});
			});

			it('should add block to blockchain', done => {
				library.modules.blocks.process.onReceiveBlock(block);
				getBlocks((err, blockIds) => {
					expect(err).to.not.exist;
					expect(blockIds).to.have.length(2);
					expect(blockIds).to.include.members([block.id, lastBlock.id]);
					done();
				});
			});
		});

		describe('forkThree', () => {
			describe('validate block slot', () => {
				describe('when generator is not a delegate', () => {
					let lastBlock;
					let block;

					beforeEach(done => {
						lastBlock = library.modules.blocks.lastBlock.get();
						const slot = slots.getSlotNumber();
						const nonDelegateKeypair = getKeypair(
							accountFixtures.genesis.passphrase
						);
						block = createBlock(
							[],
							slots.getSlotTime(slot),
							nonDelegateKeypair,
							lastBlock
						);
						done();
					});

					it('should not add block to blockchain', done => {
						library.modules.blocks.process.onReceiveBlock(block);
						getBlocks((err, blockIds) => {
							expect(err).to.not.exist;
							expect(blockIds).to.have.length(1);
							expect(blockIds).to.include.members([lastBlock.id]);
							done();
						});
					});
				});

				describe('when block generator has incorrect slot', () => {
					let lastBlock;
					let block;

					beforeEach(() => {
						lastBlock = library.modules.blocks.lastBlock.get();
						// Using last block's slot
						const slot = slots.getSlotNumber() - 1;
						return getValidKeypairForSlot(slot - 1).then(keypair => {
							block = createBlock([], slots.getTime(slot), keypair, lastBlock);
						});
					});

					it('should not add block to blockchain', done => {
						library.modules.blocks.process.onReceiveBlock(block);
						getBlocks((err, blockIds) => {
							expect(err).to.not.exist;
							expect(blockIds).to.have.length(1);
							expect(blockIds).to.include.members([lastBlock.id]);
							done();
						});
					});
				});
			});
		});

		describe('forkOne', () => {
			let forgedBlocks = [];
			let secondLastBlock;
			let lastBlock;

			beforeEach('forge 300 blocks', done => {
				forgeMultipleBlocks(300, (err, blocks) => {
					expect(err).to.not.exist;
					forgedBlocks = blocks;
					secondLastBlock = forgedBlocks[forgedBlocks.length - 2];
					lastBlock = forgedBlocks[forgedBlocks.length - 1];
					done();
				});
			});

			describe('when received block timestamp is greater than previous block', () => {
				let blockWithGreaterTimestamp;
				let slot;
				let keypair;

				beforeEach(() => {
					slot = slots.getSlotNumber(lastBlock.timestamp) + 1;
					return getValidKeypairForSlot(slot).then(kp => {
						keypair = kp;
						const dummyBlock = {
							id: '0',
							height: lastBlock.height,
						};
						// Using forge() function, a new block is always created with timestamp = currentSlotTime + 5
						// So, if we want to create a block in the current slot, but with greater timestamp,
						// we can add any value from 6 to 9 to the currentSlotTimestamp
						blockWithGreaterTimestamp = createBlock(
							[],
							slots.getSlotTime(slot) + 7,
							keypair,
							dummyBlock
						);
						library.modules.blocks.process.onReceiveBlock(
							blockWithGreaterTimestamp
						);
					});
				});

				it('should reject received block', done => {
					getBlocks((err, blockIds) => {
						expect(err).to.not.exist;
						expect(blockIds).to.have.length(10);
						expect(blockIds).to.not.include(blockWithGreaterTimestamp.id);
						expect(blockIds).to.include.members([
							lastBlock.id,
							secondLastBlock.id,
						]);
						return verifyForkStat(blockWithGreaterTimestamp.id, 1).then(done);
					});
				});
			});

			describe('when received block timestamp is lower than previous block', () => {
				let blockWithLowerTimestamp;
				let slot;
				let keypair;

				beforeEach(() => {
					slot = slots.getSlotNumber(lastBlock.timestamp);
					return getValidKeypairForSlot(slot).then(kp => {
						keypair = kp;
						const dummyBlock = {
							id: '0',
							height: lastBlock.height,
						};
						blockWithLowerTimestamp = createBlock(
							[],
							slots.getSlotTime(slot),
							keypair,
							dummyBlock
						);
						library.modules.blocks.process.onReceiveBlock(
							blockWithLowerTimestamp
						);
					});
				});

				it('should reject received block and delete last two blocks', done => {
					getBlocks((err, blockIds) => {
						expect(err).to.not.exist;
						expect(blockIds).to.not.include.members([
							lastBlock.id,
							secondLastBlock.id,
							blockWithLowerTimestamp.id,
						]);
						return verifyForkStat(blockWithLowerTimestamp.id, 1).then(done);
					});
				});
			});

			describe('when block height is mutated', () => {
				let mutatedHeight;

				beforeEach(done => {
					mutatedHeight = lastBlock.height + 1;
					done();
				});

				describe('when received block is from previous round (101 blocks back)', () => {
					let blockFromPreviousRound;

					beforeEach(() => {
						blockFromPreviousRound =
							forgedBlocks[forgedBlocks.length - ACTIVE_DELEGATES];
						blockFromPreviousRound.height = mutatedHeight;
						return library.modules.blocks.process.onReceiveBlock(
							blockFromPreviousRound
						);
					});

					it('should reject received block', done => {
						getBlocks((err, blockIds) => {
							expect(err).to.not.exist;
							expect(blockIds).to.not.include(blockFromPreviousRound.id);
							expect(blockIds).to.include.members([
								lastBlock.id,
								secondLastBlock.id,
							]);
							return verifyForkStat(blockFromPreviousRound.id, 1).then(done);
						});
					});
				});

				describe(`when received block is from same round and ${BLOCK_SLOT_WINDOW -
					1} slots in the past`, () => {
					let inSlotsWindowBlock;

					beforeEach(() => {
						inSlotsWindowBlock =
							forgedBlocks[forgedBlocks.length - (BLOCK_SLOT_WINDOW - 1)];
						inSlotsWindowBlock.height = mutatedHeight;
						return library.modules.blocks.process.onReceiveBlock(
							inSlotsWindowBlock
						);
					});

					it('should reject received block', done => {
						getBlocks((err, blockIds) => {
							expect(err).to.not.exist;
							// expect(blockIds).to.not.include(inSlotsWindowBlock.id);
							expect(blockIds).to.include.members([
								lastBlock.id,
								secondLastBlock.id,
							]);
							return verifyForkStat(inSlotsWindowBlock.id, 1).then(done);
						});
					});
				});

				describe(`when received block is from same round and greater than ${BLOCK_SLOT_WINDOW} slots in the past`, () => {
					let outOfSlotWindowBlock;

					beforeEach(() => {
						outOfSlotWindowBlock =
							forgedBlocks[forgedBlocks.length - (BLOCK_SLOT_WINDOW + 2)];
						outOfSlotWindowBlock.height = mutatedHeight;
						return library.modules.blocks.process.onReceiveBlock(
							outOfSlotWindowBlock
						);
					});

					it('should reject received block', done => {
						getBlocks((err, blockIds) => {
							expect(err).to.not.exist;
							// expect(blockIds).to.not.include(outOfSlotWindowBlock.id);
							expect(blockIds).to.include.members([
								lastBlock.id,
								secondLastBlock.id,
							]);
							return verifyForkStat(outOfSlotWindowBlock.id, 1).then(done);
						});
					});
				});

				describe('when received block is from a future slot', () => {
					let blockFromFutureSlot;

					beforeEach(() => {
						const slot = slots.getSlotNumber() + 1;
						return getValidKeypairForSlot(slot).then(keypair => {
							const dummyBlock = {
								id: '0',
								height: mutatedHeight - 1,
							};
							blockFromFutureSlot = createBlock(
								[],
								slots.getSlotTime(slot),
								keypair,
								dummyBlock
							);
							library.modules.blocks.process.onReceiveBlock(
								blockFromFutureSlot
							);
						});
					});

					it('should reject received block', done => {
						getBlocks((err, blockIds) => {
							expect(err).to.not.exist;
							expect(blockIds).to.not.include(blockFromFutureSlot.id);
							expect(blockIds).to.include.members([
								lastBlock.id,
								secondLastBlock.id,
							]);
							return verifyForkStat(blockFromFutureSlot.id, 1).then(done);
						});
					});
				});
			});
		});

		describe('forkFive', () => {
			describe('with 5 blocks forged', () => {
				let secondLastBlock;
				let lastBlock;
				let slot;
				let keypair;

				beforeEach(done => {
					forgeMultipleBlocks(5, (err, forgedBlocks) => {
						expect(err).to.not.exist;

						secondLastBlock = forgedBlocks[forgedBlocks.length - 2];
						lastBlock = forgedBlocks[forgedBlocks.length - 1];

						slot = slots.getSlotNumber(lastBlock.timestamp);
						return getValidKeypairForSlot(slot).then(kp => {
							keypair = kp;
							done();
						});
					});
				});

				describe('when timestamp is greater than last block', () => {
					let timestamp;

					beforeEach(done => {
						timestamp = lastBlock.timestamp + 1;
						done();
					});

					it('should reject received block', done => {
						const blockWithGreaterTimestamp = createBlock(
							[],
							timestamp,
							keypair,
							secondLastBlock
						);
						library.modules.blocks.process.onReceiveBlock(
							blockWithGreaterTimestamp
						);
						getBlocks((err, blockIds) => {
							expect(err).to.not.exist;
							expect(blockIds).to.have.length(6);
							expect(blockIds).to.not.include(blockWithGreaterTimestamp.id);
							expect(blockIds).to.include.members([
								lastBlock.id,
								secondLastBlock.id,
							]);
							return verifyForkStat(blockWithGreaterTimestamp.id, 5).then(done);
						});
					});

					describe('when delegate slot is invalid', () => {
						beforeEach(done => {
							keypair = getKeypair(
								_.find(genesisDelegates, value => {
									return value.publicKey !== lastBlock.generatorPublicKey;
								}).publicKey
							);
							done();
						});

						it('should reject received block', done => {
							const blockWithGreaterTimestamp = createBlock(
								[],
								timestamp,
								keypair,
								secondLastBlock
							);
							library.modules.blocks.process.onReceiveBlock(
								blockWithGreaterTimestamp
							);
							getBlocks((err, blockIds) => {
								expect(err).to.not.exist;
								expect(blockIds).to.not.include(blockWithGreaterTimestamp.id);
								expect(blockIds).to.include.members([
									lastBlock.id,
									secondLastBlock.id,
								]);
								return verifyForkStat(blockWithGreaterTimestamp.id, 5).then(
									done
								);
							});
						});
					});
				});

				describe('when timestamp is lower than last block', () => {
					let timestamp;

					beforeEach(done => {
						timestamp = lastBlock.timestamp - 1;
						done();
					});

					describe('when block slot is invalid', () => {
						beforeEach(() => {
							slot = slots.getSlotNumber(lastBlock.timestamp) + 1;
							return getValidKeypairForSlot(slot).then(kp => {
								keypair = kp;
							});
						});

						it('should reject received block when blockslot is invalid', done => {
							const blockWithInvalidSlot = createBlock(
								[],
								timestamp,
								keypair,
								secondLastBlock
							);
							library.modules.blocks.process.onReceiveBlock(
								blockWithInvalidSlot
							);
							getBlocks((err, blockIds) => {
								expect(err).to.not.exist;
								expect(blockIds).to.have.length(6);
								expect(blockIds).to.not.include(blockWithInvalidSlot.id);
								expect(blockIds).to.include.members([
									secondLastBlock.id,
									lastBlock.id,
								]);
								return verifyForkStat(blockWithInvalidSlot.id, 5).then(done);
							});
						});
					});

					describe('when blockslot and generator publicKey is valid', () => {
						it('should replace last block with received block', done => {
							const blockWithLowerTimestamp = createBlock(
								[],
								timestamp,
								keypair,
								secondLastBlock
							);
							library.modules.blocks.process.onReceiveBlock(
								blockWithLowerTimestamp
							);
							getBlocks((err, blockIds) => {
								expect(err).to.not.exist;
								expect(blockIds).to.have.length(6);
								expect(blockIds).to.not.include(lastBlock.id);
								expect(blockIds).to.include.members([
									blockWithLowerTimestamp.id,
									secondLastBlock.id,
								]);
								return verifyForkStat(blockWithLowerTimestamp.id, 5).then(done);
							});
						});
					});

					describe('when generator publicKey and timestamp is different', () => {
						describe('when timestamp is inside slot window', () => {
							beforeEach(done => {
								// Slot and generatorPublicKey belongs to delegate who forged second last block
								slot = slots.getSlotNumber(secondLastBlock.timestamp);
								timestamp = slots.getSlotTime(slot);
								keypair = getKeypair(
									_.find(genesisDelegates, delegate => {
										return (
											delegate.publicKey === secondLastBlock.generatorPublicKey
										);
									}).passphrase
								);
								done();
							});

							it('should reject received block and delete last block', done => {
								const blockWithDifferentKeyAndTimestamp = createBlock(
									[],
									timestamp,
									keypair,
									secondLastBlock
								);
								library.modules.blocks.process.onReceiveBlock(
									blockWithDifferentKeyAndTimestamp
								);
								getBlocks((err, blockIds) => {
									expect(err).to.not.exist;
									expect(blockIds).to.have.length(5);
									expect(blockIds).to.include.members([secondLastBlock.id]);
									expect(blockIds).to.not.include.members([
										blockWithDifferentKeyAndTimestamp.id,
										lastBlock.id,
									]);
									return verifyForkStat(
										blockWithDifferentKeyAndTimestamp.id,
										5
									).then(done);
								});
							});
						});

						describe('when timestamp is outside slot window', () => {
<<<<<<< HEAD
							var auxTimestamp;
=======
							let timestamp;
>>>>>>> ef1a7c56

							beforeEach(() => {
								// Slot and generatorPublicKey belongs to delegate who is 6 slots behind current slot
								slot = slots.getSlotNumber() - (BLOCK_SLOT_WINDOW + 1);
								auxTimestamp = slots.getSlotTime(slot);
								return getValidKeypairForSlot(slot).then(kp => {
									keypair = kp;
								});
							});

							it('should reject received block when blockslot outside window', done => {
								const blockWithDifferentKeyAndTimestamp = createBlock(
									[],
									auxTimestamp,
									keypair,
									secondLastBlock
								);
								library.modules.blocks.process.onReceiveBlock(
									blockWithDifferentKeyAndTimestamp
								);
								getBlocks((err, blockIds) => {
									expect(err).to.not.exist;
									expect(blockIds).to.have.length(6);
									expect(blockIds).to.not.include(
										blockWithDifferentKeyAndTimestamp.id
									);
									expect(blockIds).to.include.members([
										secondLastBlock.id,
										lastBlock.id,
									]);
									return verifyForkStat(
										blockWithDifferentKeyAndTimestamp.id,
										5
									).then(done);
								});
							});
						});
					});
				});

				describe('when last block skipped a slot', () => {
					let nextSlotBlock;
					let nextSlotKeypair;

					beforeEach(done => {
						Promise.all([
							getValidKeypairForSlot(slot + 1),
							getValidKeypairForSlot(slot + 2),
						]).then(keypairs => {
							keypair = keypairs[0];
							nextSlotKeypair = keypairs[1];
							nextSlotBlock = createBlock(
								[],
								slots.getSlotTime(slot + 2),
								nextSlotKeypair,
								lastBlock
							);

							function sendSkippedSlotBlock() {
								library.modules.blocks.process.onReceiveBlock(nextSlotBlock);
								done();
							}

							(function waitUntilSkippedSlotBlockIsValid() {
								if (slots.getSlotNumber() < slot + 2) {
									__testContext.debug(
										`Waiting for slot: ${slot +
											2}, current slot: ${slots.getSlotNumber()}`
									);
									setTimeout(waitUntilSkippedSlotBlockIsValid, 1000);
								} else {
									sendSkippedSlotBlock();
								}
							})();
						});
					});

					it('should delete skipped block and save received block (with lower slot)', done => {
						const blockWithUnskippedSlot = createBlock(
							[],
							slots.getSlotTime(slot + 1),
							keypair,
							lastBlock
						);
						library.modules.blocks.process.onReceiveBlock(
							blockWithUnskippedSlot
						);
						getBlocks((err, blockIds) => {
							expect(err).to.not.exist;
							expect(blockIds).to.have.length(7);
							expect(blockIds).to.not.include(nextSlotBlock.id);
							expect(blockIds).to.include.members([
								blockWithUnskippedSlot.id,
								lastBlock.id,
								secondLastBlock.id,
							]);
							return verifyForkStat(blockWithUnskippedSlot.id, 5).then(done);
						});
					});
				});
			});

			describe('with 100 blocks forged', () => {
				let secondLastBlock;
				let lastBlock;
				let keypair;
				let slot;

				beforeEach(done => {
					forgeMultipleBlocks(100, (err, forgedBlocks) => {
						secondLastBlock = forgedBlocks[forgedBlocks.length - 2];
						lastBlock = forgedBlocks[forgedBlocks.length - 1];
						slot = slots.getSlotNumber(lastBlock.timestamp);
						keypair = getKeypair(
							_.find(genesisDelegates, delegate => {
								return lastBlock.generatorPublicKey === delegate.publicKey;
							}).passphrase
						);
						done();
					});
				});

				describe('after new round', () => {
					let blockFromPreviousRound;

					beforeEach(done => {
						blockFromPreviousRound = createBlock(
							[],
							slots.getSlotTime(slot),
							keypair,
							secondLastBlock
						);
						done();
					});

					it('should delete last block and save received block (from previous round)', done => {
						library.modules.blocks.process.onReceiveBlock(
							blockFromPreviousRound
						);
						getBlocks((err, blockIds) => {
							expect(err).to.not.exist;
							expect(blockIds).to.have.length(10);
							expect(blockIds).to.not.include(lastBlock.id);
							expect(blockIds).to.include.members([
								secondLastBlock.id,
								blockFromPreviousRound.id,
							]);
							return verifyForkStat(blockFromPreviousRound.id, 5).then(done);
						});
					});
				});
			});
		});

		describe('discard blocks', () => {
			describe('when block is already processed', () => {
				let lastBlock;
				let block;

				beforeEach(done => {
					lastBlock = library.modules.blocks.lastBlock.get();
					forge(null, (err, forgedBlock) => {
						block = forgedBlock;
						done();
					});
				});

				it('should reject received block', done => {
					library.modules.blocks.process.onReceiveBlock(block);
					getBlocks((err, blockIds) => {
						expect(err).to.not.exist;
						expect(blockIds).to.have.length(2);
						expect(blockIds).to.include.members([block.id, lastBlock.id]);
						done();
					});
				});
			});

			describe('when block does not match blockchain', () => {
				let differentChainBlock;

				beforeEach(done => {
					const dummyLastBlock = {
						height: 11,
						id: '14723131253653198332',
					};

					const keypair = getKeypair(genesisDelegates[0].passphrase);
					differentChainBlock = createBlock(
						[],
						slots.getSlotTime(10),
						keypair,
						dummyLastBlock
					);
					done();
				});

				it('should reject received block', done => {
					library.modules.blocks.process.onReceiveBlock(differentChainBlock);
					getBlocks((err, blockIds) => {
						expect(err).to.not.exist;
						expect(blockIds).to.have.length(1);
						expect(blockIds).to.not.include(differentChainBlock.id);
						expect(blockIds).to.include.members([
							__testContext.config.genesisBlock.id,
						]);
						done();
					});
				});
			});
		});
	});
});<|MERGE_RESOLUTION|>--- conflicted
+++ resolved
@@ -724,11 +724,7 @@
 						});
 
 						describe('when timestamp is outside slot window', () => {
-<<<<<<< HEAD
-							var auxTimestamp;
-=======
-							let timestamp;
->>>>>>> ef1a7c56
+							let auxTimestamp;
 
 							beforeEach(() => {
 								// Slot and generatorPublicKey belongs to delegate who is 6 slots behind current slot
