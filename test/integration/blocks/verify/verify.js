--- conflicted
+++ resolved
@@ -143,13 +143,8 @@
 			.update(passphrase, 'utf8')
 			.digest()
 	);
-<<<<<<< HEAD
 	blocksModule.lastBlock.set(previousBlockArgs);
-	var newBlock = blockLogic.create({
-=======
-	blocksModule.lastBlock.set(previousBlock);
 	const newBlock = blockLogic.create({
->>>>>>> ef1a7c56
 		keypair,
 		timestamp,
 		previousBlock: blocksModule.lastBlock.get(),
@@ -338,11 +333,7 @@
 
 		describe('verifyPreviousBlock', () => {
 			it('should fail when previousBlock property is missing', done => {
-<<<<<<< HEAD
-				var auxPreviousBlock = validBlock.previousBlock;
-=======
-				const previousBlock = validBlock.previousBlock;
->>>>>>> ef1a7c56
+				const auxPreviousBlock = validBlock.previousBlock;
 				delete validBlock.previousBlock;
 
 				const result = privateFunctions.verifyPreviousBlock(
@@ -1072,11 +1063,7 @@
 			});
 
 			describe('block with processed transaction', () => {
-<<<<<<< HEAD
-				var auxBlock;
-=======
-				let block2;
->>>>>>> ef1a7c56
+				let auxBlock;
 
 				it('should generate block 1 with valid generator slot and processed transaction', done => {
 					const slot = slots.getSlotNumber();
