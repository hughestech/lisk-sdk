--- conflicted
+++ resolved
@@ -206,11 +206,8 @@
 		});
 	});
 
-<<<<<<< HEAD
-	it('it should work in normal env and wrong data --json', (done) =>  {q
-=======
+
 	it('it should work in normal env and wrong data --json', (done) =>  {
->>>>>>> 6ba1a839
 
 		let command = 'get block 123';
 
