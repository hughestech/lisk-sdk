--- conflicted
+++ resolved
@@ -54,13 +54,8 @@
 			(getTimeWithOffsetStub.calledWithExactly(undefined)).should.be.true();
 		});
 
-<<<<<<< HEAD
 		it('should use time.getTimeWithOffset with an offset of -10 seconds to get the time for the timestamp', () => {
-			transferOutOfDapp(dappId, transactionId, recipientId, amount, secret, null, offset);
-=======
-		it('should use time slots with an offset of -10 seconds to get the time for the timestamp', () => {
 			transferOutOfDapp({ dappId, transactionId, recipientId, amount, secret, timeOffset: offset });
->>>>>>> c9baccf8
 
 			(getTimeWithOffsetStub.calledWithExactly(offset)).should.be.true();
 		});
