--- conflicted
+++ resolved
@@ -11,11 +11,7 @@
 
 [Lisk Core](https://lisk.io/documentation/lisk-core) is the program that implements the [Lisk Protocol](https://lisk.io/documentation/lisk-protocol). In other words, Lisk Core is what every machine needs to set-up in order to run a node that allows for participation in the network.
 
-<<<<<<< HEAD
-This document details how to install Lisk Core from source, but there are two other ways to participate in the network: [binaries](https://docs.liskdev.net/documentation/lisk-core/setup/pre-install/binary) and [Docker images](https://docs.liskdev.net/documentation/lisk-core/setup/pre-install/docker).
-=======
 This document details how to install Lisk Core from source, but there are two other ways to participate in the network: [Binary](https://lisk.io/documentation/lisk-core/setup/pre-install/binary) and [Docker images](https://lisk.io/documentation/lisk-core/setup/pre-install/docker).
->>>>>>> de766a70
 If you have satisfied the requirements from the Pre-Installation section, you can jumpt directly to the next section [Installation Steps](https://github.com/LiskHQ/lisk#installation-steps).
 
 ## Pre-Installation
@@ -97,10 +93,6 @@
 
 * Ubuntu 14|16 / Debian:
 
-<<<<<<< HEAD
-
-=======
->>>>>>> de766a70
 ```
 curl -sL "https://downloads.lisk.io/scripts/setup_postgresql.Linux" | bash -
 sudo -u postgres createuser --createdb $USER
