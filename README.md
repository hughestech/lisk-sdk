--- conflicted
+++ resolved
@@ -88,25 +88,13 @@
 brew install git
 ```
 
-<<<<<<< HEAD
-    ```
-    brew install node@8.11.3
-    ```
-=======
 ### [Node.js](https://nodejs.org/)
->>>>>>> 4da45d0a
 
 Node.js serves as the underlying engine for code execution.
 
 Install System wide via package manager:
 
-<<<<<<< HEAD
-  ```
-  nvm install v8.11.3
-  ```
-=======
 * Ubuntu:
->>>>>>> 4da45d0a
 
 ```
 curl -sL https://deb.nodesource.com/setup_6.x | sudo -E bash -
@@ -258,21 +246,11 @@
 
 **NOTE:** Lisk does not run on the Redis default port of 6379. Instead it is configured to run on port: 6380. Because of this, in order for Lisk to run, you have one of two options:
 
-<<<<<<< HEAD
-1. **Change the Lisk configuration**
-
-Update the redis port configuration in the `config.json` file to the Redis default `redis.port=6379`. This is the easiest option, however, be mindful of reverting the changes when you make a pull request.
-
-2. **Change the Redis launch configuration**
-
-Update the Redis launch configuration file on your system. Note that their a number of ways to do this. The following is one way:
-=======
 1. **Change the Redis launch configuration**
 
 Update the launch configuration file on your system. Note that there are a number of ways to do this.
 
 The following is one example:
->>>>>>> 4da45d0a
 
 1. Stop redis-server
 2. Edit the file `redis.conf` and change: `port 6379` to `port 6380`
