/*
 * Copyright © 2018 Lisk Foundation
 *
 * See the LICENSE file at the top-level directory of this distribution
 * for licensing information.
 *
 * Unless otherwise agreed in a custom licensing agreement with the Lisk Foundation,
 * no part of this software, including this file, may be copied, modified,
 * propagated, or distributed except according to the terms contained in the
 * LICENSE file.
 *
 * Removal or modification of this copyright notice is prohibited.
 */

'use strict';

<<<<<<< HEAD
var async = require('async');
var constants = require('../helpers/constants.js');
var jobsQueue = require('../helpers/jobsQueue.js');
var extend = require('extend');
var _ = require('lodash');
var TransactionPool = require('./transactionPool.js');
// Private fields
var modules, library, self, __private = {};
=======
const async = require('async');
const extend = require('extend');
const _ = require('lodash');
const constants = require('../helpers/constants.js');
const jobsQueue = require('../helpers/jobs_queue.js');

let modules;
let library;
let self;
const __private = {};
>>>>>>> 1e872fb4

/**
 * Main Broadcaster logic.
 * Initializes variables, sets Broadcast routes and timer based on
 * broadcast interval from config file.
 *
 * @class
 * @memberof logic
 * @see Parent: {@link logic}
 * @requires extend
 * @requires lodash
 * @requires helpers/constants
 * @requires helpers/jobs_queue
 * @param {Object} broadcasts
 * @param {boolean} force
 * @param {Peers} peers - Peers instance
 * @param {Transaction} transaction - Transaction instance
 * @param {Object} logger
 * @todo Add description for the params
 */
class Broadcaster {
	constructor(broadcasts, force, peers, transaction, logger) {
		library = {
			logger,
			logic: {
				peers,
				transaction,
			},
			config: {
				broadcasts,
				forging: {
					force,
				},
			},
		};

		self = this;

		self.queue = [];
		self.config = library.config.broadcasts;
		self.config.peerLimit = constants.maxPeers;

		// Broadcast routes
		self.routes = [
			{
				path: 'postTransactions',
				collection: 'transactions',
				object: 'transaction',
			},
			{
				path: 'postSignatures',
				collection: 'signatures',
				object: 'signature',
			},
		];

		if (broadcasts.active) {
			jobsQueue.register(
				'broadcasterNextRelease',
				nextRelease,
				self.config.broadcastInterval
			);
		} else {
			library.logger.info(
				'Broadcasting data disabled by user through config.json'
			);
		}
	}

	/**
	 * Calls peers.list function to get peers.
	 *
	 * @param {Object} params
	 * @param {function} cb
	 * @returns {SetImmediate} error, peers
	 * @todo Add description for the params
	 */
	getPeers(params, cb) {
		params.limit = params.limit || this.config.peerLimit;
		const peers = library.logic.peers.listRandomConnected(params);
		library.logger.info(
			['Broadhash consensus now', modules.peers.getLastConsensus(), '%'].join(
				' '
			)
		);
		return setImmediate(cb, null, peers);
	}

	/**
	 * Gets peers and for each peer create it and broadcast.
	 *
	 * @param {Object} params
	 * @param {Object} options
	 * @param {function} cb
	 * @returns {SetImmediate} error, peers
	 * @todo Add description for the params
	 */
	broadcast(params, options, cb) {
		params.limit = params.limit || this.config.broadcastLimit;

		async.waterfall(
			[
				function getPeers(waterCb) {
					if (!params.peers) {
						return self.getPeers(params, waterCb);
					}
					return setImmediate(
						waterCb,
						null,
						params.peers.slice(0, params.limit)
					);
				},
				function sendToPeer(peers, waterCb) {
					library.logger.debug('Begin broadcast', options);
					peers.forEach(peer => peer.rpc[options.api](options.data));
					library.logger.debug('End broadcast');
					return setImmediate(waterCb, null, peers);
				},
			],
			(err, peers) => {
				if (cb) {
					return setImmediate(cb, err, { peers });
				}
			}
		);
	}
}

// TODO: The below functions should be converted into static functions,
// however, this will lead to incompatibility with modules and tests implementation.
/**
 * Adds new object {params, options} to queue array.
 *
 * @param {Object} params
 * @param {Object} options
 * @returns {Object[]} Queue private variable with new data
 * @todo Add description for the params
 */
Broadcaster.prototype.enqueue = function(params, options) {
	options.immediate = false;
<<<<<<< HEAD
	return self.queue.push({params: params, options: options});
};

/**
 * Gets peers and for each peer create it and broadcast. 
 * @implements {getPeers}
 * @implements {library.logic.peers.create}
 * @param {Object} params
 * @param {Object} options
 * @param {function} cb
 * @return {setImmediateCallback} err | peers
 */
Broadcaster.prototype.broadcast = function (params, options, cb) {
	params.limit = params.limit || self.config.peerLimit;
	params.broadhash = params.broadhash || null;

	TransactionPool.prototype.printQueues('broadcaster start');
	async.waterfall([
		function getPeers (waterCb) {
			if (!params.peers) {
				return self.getPeers(params, waterCb);
			} else {
				return setImmediate(waterCb, null, params.peers);
			}
		},
		function getFromPeer (peers, waterCb) {
			library.logger.debug('Begin broadcast', options);

			if (params.limit === self.config.peerLimit) { 
				peers = peers.slice(0, self.config.broadcastLimit);
			}

			async.eachLimit(peers, self.config.parallelLimit, function (peer, eachLimitCb) {
				peer = library.logic.peers.create(peer);

				modules.transport.getFromPeer(peer, options, function (err) {
					if (err) {
						library.logger.debug('Failed to broadcast to peer: ' + peer.string, err);
					}
					return setImmediate(eachLimitCb);
				});
			}, function (err) {
				library.logger.debug('End broadcast');
				return setImmediate(waterCb, err, peers);
			});
		}
	], function (err, peers) {
		TransactionPool.prototype.printQueues('broadcaster end');
		if (cb) {
			return setImmediate(cb, err, {body: null, peer: peers});
		}
	});
=======
	return self.queue.push({ params, options });
>>>>>>> 1e872fb4
};

/**
 * Counts relays and valid limit.
 *
 * @param {Object} object
 * @returns {boolean} true - If broadcast relays exhausted
 * @todo Add description for the params
 */
Broadcaster.prototype.maxRelays = function(object) {
	if (!Number.isInteger(object.relays)) {
		object.relays = 0; // First broadcast
	}

	if (Math.abs(object.relays) >= self.config.relayLimit) {
		library.logger.debug('Broadcast relays exhausted', object);
		return true;
	}
	object.relays++; // Next broadcast
	return false;
};

/**
 * Binds input parameters to private variables modules.
 *
 * @param {Peers} peers
 * @param {Transport} transport
 * @param {Transactions} transactions
 * @todo Add description for the params
 */
Broadcaster.prototype.bind = function(peers, transport, transactions) {
	modules = {
		peers,
		transport,
		transactions,
	};
};

// Broadcaster timer
function nextRelease(cb) {
	__private.releaseQueue(err => {
		if (err) {
			library.logger.info('Broadcaster timer', err);
		}
		return setImmediate(cb);
	});
}

/**
 * Filters private queue based on broadcasts.
 *
 * @private
 * @param {function} cb
 * @returns {SetImmediate} null, boolean|undefined
 * @todo Add description for the params
 */
__private.filterQueue = function(cb) {
	library.logger.debug(`Broadcasts before filtering: ${self.queue.length}`);

	async.filter(
		self.queue,
		(broadcast, filterCb) => {
			if (broadcast.options.immediate) {
				return setImmediate(filterCb, null, false);
			} else if (broadcast.options.data) {
				const transaction =
					broadcast.options.data.transaction ||
					broadcast.options.data.signature;
				return __private.filterTransaction(transaction, filterCb);
			}
			return setImmediate(filterCb, null, true);
		},
		(err, broadcasts) => {
			self.queue = broadcasts;

			library.logger.debug(`Broadcasts after filtering: ${self.queue.length}`);
			return setImmediate(cb);
		}
	);
};

/**
 * Checks if transaction is in pool or confirm it.
 *
 * @private
 * @param {transaction} transaction
 * @param {function} cb
 * @returns {SetImmediate} null, boolean
 * @todo Add description for the params
 */
__private.filterTransaction = function(transaction, cb) {
	if (transaction !== undefined) {
		if (modules.transactions.transactionInPool(transaction.id)) {
			return setImmediate(cb, null, true);
		}
		return library.logic.transaction.checkConfirmed(transaction, err =>
			setImmediate(cb, null, !err)
		);
	}
	return setImmediate(cb, null, false);
};

/**
 * Groups broadcasts by api.
 *
 * @private
 * @param {Object} broadcasts
 * @returns {Object[]} Squashed routes
 * @todo Add description for the params
 */
__private.squashQueue = function(broadcasts) {
	const grouped = _.groupBy(broadcasts, broadcast => broadcast.options.api);
	const squashed = [];

	self.routes.forEach(route => {
		if (Array.isArray(grouped[route.path])) {
			const data = {};

			data[route.collection] = grouped[route.path]
				.map(broadcast => broadcast.options.data[route.object])
				.filter(Boolean);

			squashed.push({
				options: { api: route.path, data },
				immediate: false,
			});
		}
	});

	return squashed;
};

/**
 * Releases enqueued broadcasts:
 * - filterQueue
 * - squashQueue
 * - broadcast
 *
 * @private
 * @param {function} cb
 * @returns {SetImmediate}
 * @todo Add description for the params
 */
__private.releaseQueue = function(cb) {
	library.logger.info('Releasing enqueued broadcasts');

	if (!self.queue.length) {
		library.logger.info('Queue empty');
		return setImmediate(cb);
	}

	async.waterfall(
		[
			function filterQueue(waterCb) {
				return __private.filterQueue(waterCb);
			},
			function squashQueue(waterCb) {
				const broadcasts = self.queue.splice(0, self.config.releaseLimit);
				return setImmediate(waterCb, null, __private.squashQueue(broadcasts));
			},
			function getPeers(broadcasts, waterCb) {
				self.getPeers({}, (err, peers) =>
					setImmediate(waterCb, err, broadcasts, peers)
				);
			},
			function broadcast(broadcasts, peers, waterCb) {
				async.eachSeries(
					broadcasts,
					(broadcast, eachSeriesCb) => {
						self.broadcast(
							extend({ peers }, broadcast.params),
							broadcast.options,
							eachSeriesCb
						);
					},
					err => setImmediate(waterCb, err, broadcasts)
				);
			},
		],
		(err, broadcasts) => {
			if (err) {
				library.logger.error('Failed to release broadcast queue', err);
			} else {
				library.logger.info(`Broadcasts released: ${broadcasts.length}`);
			}
			return setImmediate(cb);
		}
	);
};

module.exports = Broadcaster;<|MERGE_RESOLUTION|>--- conflicted
+++ resolved
@@ -14,16 +14,6 @@
 
 'use strict';
 
-<<<<<<< HEAD
-var async = require('async');
-var constants = require('../helpers/constants.js');
-var jobsQueue = require('../helpers/jobsQueue.js');
-var extend = require('extend');
-var _ = require('lodash');
-var TransactionPool = require('./transactionPool.js');
-// Private fields
-var modules, library, self, __private = {};
-=======
 const async = require('async');
 const extend = require('extend');
 const _ = require('lodash');
@@ -34,7 +24,6 @@
 let library;
 let self;
 const __private = {};
->>>>>>> 1e872fb4
 
 /**
  * Main Broadcaster logic.
@@ -175,62 +164,7 @@
  */
 Broadcaster.prototype.enqueue = function(params, options) {
 	options.immediate = false;
-<<<<<<< HEAD
-	return self.queue.push({params: params, options: options});
-};
-
-/**
- * Gets peers and for each peer create it and broadcast. 
- * @implements {getPeers}
- * @implements {library.logic.peers.create}
- * @param {Object} params
- * @param {Object} options
- * @param {function} cb
- * @return {setImmediateCallback} err | peers
- */
-Broadcaster.prototype.broadcast = function (params, options, cb) {
-	params.limit = params.limit || self.config.peerLimit;
-	params.broadhash = params.broadhash || null;
-
-	TransactionPool.prototype.printQueues('broadcaster start');
-	async.waterfall([
-		function getPeers (waterCb) {
-			if (!params.peers) {
-				return self.getPeers(params, waterCb);
-			} else {
-				return setImmediate(waterCb, null, params.peers);
-			}
-		},
-		function getFromPeer (peers, waterCb) {
-			library.logger.debug('Begin broadcast', options);
-
-			if (params.limit === self.config.peerLimit) { 
-				peers = peers.slice(0, self.config.broadcastLimit);
-			}
-
-			async.eachLimit(peers, self.config.parallelLimit, function (peer, eachLimitCb) {
-				peer = library.logic.peers.create(peer);
-
-				modules.transport.getFromPeer(peer, options, function (err) {
-					if (err) {
-						library.logger.debug('Failed to broadcast to peer: ' + peer.string, err);
-					}
-					return setImmediate(eachLimitCb);
-				});
-			}, function (err) {
-				library.logger.debug('End broadcast');
-				return setImmediate(waterCb, err, peers);
-			});
-		}
-	], function (err, peers) {
-		TransactionPool.prototype.printQueues('broadcaster end');
-		if (cb) {
-			return setImmediate(cb, err, {body: null, peer: peers});
-		}
-	});
-=======
 	return self.queue.push({ params, options });
->>>>>>> 1e872fb4
 };
 
 /**
