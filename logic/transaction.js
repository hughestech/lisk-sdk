/*
 * Copyright © 2018 Lisk Foundation
 *
 * See the LICENSE file at the top-level directory of this distribution
 * for licensing information.
 *
 * Unless otherwise agreed in a custom licensing agreement with the Lisk Foundation,
 * no part of this software, including this file, may be copied, modified,
 * propagated, or distributed except according to the terms contained in the
 * LICENSE file.
 *
 * Removal or modification of this copyright notice is prohibited.
 */

'use strict';

const crypto = require('crypto');
const extend = require('extend');
const ByteBuffer = require('bytebuffer');
const _ = require('lodash');
const bignum = require('../helpers/bignum.js');
const constants = require('../helpers/constants.js');
const exceptions = require('../helpers/exceptions.js');
const slots = require('../helpers/slots.js');

const __private = {};

/**
 * Main transaction logic.
 *
 * @class
 * @memberof logic
 * @see Parent: {@link logic}
 * @requires bytebuffer
 * @requires crypto
 * @requires extend
 * @requires lodash
 * @requires helpers/bignum
 * @requires helpers/constants
 * @requires helpers/exceptions
 * @requires helpers/slots
 * @param {Database} db
 * @param {Object} ed
 * @param {ZSchema} schema
 * @param {Object} genesisblock
 * @param {Account} account
 * @param {Object} logger
 * @param {function} cb - Callback function
 * @returns {SetImmediate} error, this
 * @todo Add description for the params
 */
class Transaction {
	constructor(db, ed, schema, genesisblock, account, logger, cb) {
		/**
		 * @typedef {Object} privateTypes
		 * - 0: Transfer
		 * - 1: Signature
		 * - 2: Delegate
		 * - 3: Vote
		 * - 4: Multisignature
		 * - 5: DApp
		 * - 6: InTransfer
		 * - 7: OutTransfer
		 */
		__private.types = {};

		this.scope = {
			db,
			ed,
			schema,
			genesisblock,
			account,
			logger,
		};

		if (cb) {
			return setImmediate(cb, null, this);
		}
	}

	/**
	 * Creates a signature.
	 *
	 * @param {Object} keypair - Constains privateKey and publicKey
	 * @param {transaction} transaction
	 * @returns {signature}
	 * @todo Add description for the params
	 */
	sign(keypair, transaction) {
		const hash = this.getHash(transaction);
		return this.scope.ed.sign(hash, keypair.privateKey).toString('hex');
	}

	/**
	 * Creates a signature based on multiple signatures
	 *
	 * @param {Object} keypair - Constains privateKey and publicKey
	 * @param {transaction} transaction
	 * @returns {signature}
	 * @todo Add description for the params
	 */
	multisign(keypair, transaction) {
		const bytes = this.getBytes(transaction, true, true);
		const hash = crypto
			.createHash('sha256')
			.update(bytes)
			.digest();

		return this.scope.ed.sign(hash, keypair.privateKey).toString('hex');
	}

	/**
	 * Calculates transaction id based on transaction
	 *
	 * @param {transaction} transaction
	 * @returns {string} Transaction id
	 * @todo Add description for the params
	 */
	getId(transaction) {
		const hash = this.getHash(transaction);
		const temp = Buffer.alloc(8);
		for (let i = 0; i < 8; i++) {
			temp[i] = hash[7 - i];
		}

		const id = bignum.fromBuffer(temp).toString();
		return id;
	}

	/**
	 * Creates hash based on transaction bytes.
	 *
	 * @param {transaction} transaction
	 * @returns {Buffer} SHA256 hash
	 * @todo Add description for the params
	 */
	getHash(transaction) {
		return crypto
			.createHash('sha256')
			.update(this.getBytes(transaction))
			.digest();
	}

	/**
	 * Calls `getBytes` based on transaction type (see privateTypes)
	 * @see {@link privateTypes}
	 *
	 * @param {transaction} transaction
	 * @param {boolean} skipSignature
	 * @param {boolean} skipSecondSignature
	 * @throws {Error}
	 * @returns {!Array} Contents as an ArrayBuffer
	 * @todo Add description for the params
	 */
	getBytes(transaction, skipSignature, skipSecondSignature) {
		if (!__private.types[transaction.type]) {
			throw `Unknown transaction type ${transaction.type}`;
		}

		let byteBuffer;

		try {
			const assetBytes = __private.types[transaction.type].getBytes.call(
				this,
				transaction,
				skipSignature,
				skipSecondSignature
			);
			const assetSize = assetBytes ? assetBytes.length : 0;

			byteBuffer = new ByteBuffer(
				1 + 4 + 32 + 32 + 8 + 8 + 64 + 64 + assetSize,
				true
			);
			byteBuffer.writeByte(transaction.type);
			byteBuffer.writeInt(transaction.timestamp);

			const senderPublicKeyBuffer = Buffer.from(
				transaction.senderPublicKey,
				'hex'
			);
			for (let i = 0; i < senderPublicKeyBuffer.length; i++) {
				byteBuffer.writeByte(senderPublicKeyBuffer[i]);
			}

			if (transaction.requesterPublicKey) {
				const requesterPublicKey = Buffer.from(
					transaction.requesterPublicKey,
					'hex'
				);
				for (let i = 0; i < requesterPublicKey.length; i++) {
					byteBuffer.writeByte(requesterPublicKey[i]);
				}
			}

			if (transaction.recipientId) {
				let recipient = transaction.recipientId.slice(0, -1);
				recipient = new bignum(recipient).toBuffer({ size: 8 });

				for (let i = 0; i < 8; i++) {
					byteBuffer.writeByte(recipient[i] || 0);
				}
			} else {
				for (let i = 0; i < 8; i++) {
					byteBuffer.writeByte(0);
				}
			}

			byteBuffer.writeLong(transaction.amount);

			if (assetSize > 0) {
				for (let i = 0; i < assetSize; i++) {
					byteBuffer.writeByte(assetBytes[i]);
				}
			}

			if (!skipSignature && transaction.signature) {
				const signatureBuffer = Buffer.from(transaction.signature, 'hex');
				for (let i = 0; i < signatureBuffer.length; i++) {
					byteBuffer.writeByte(signatureBuffer[i]);
				}
			}

			if (!skipSecondSignature && transaction.signSignature) {
				const signSignatureBuffer = Buffer.from(
					transaction.signSignature,
					'hex'
				);
				for (let i = 0; i < signSignatureBuffer.length; i++) {
					byteBuffer.writeByte(signSignatureBuffer[i]);
				}
			}

<<<<<<< HEAD
		bb.flip();
	} catch (e) {
		throw e;
	}

	return bb.toBuffer();
};

/**
 * Calls `ready` based on trs type (see privateTypes)
 * @see privateTypes
 * @param {transaction} trs
 * @param {account} sender
 * @return {function|boolean} calls `ready` | false
 */
Transaction.prototype.ready = function (trs, sender) {
	if (!__private.types[trs.type]) {
		throw 'Unknown transaction type ' + trs.type;
	}
=======
			byteBuffer.flip();
		} catch (e) {
			throw e;
		}
>>>>>>> 2a4460b6

		return byteBuffer.toBuffer();
	}

	/**
	 * Calls `ready` based on transaction type (see privateTypes).
	 *
	 * @see {@link privateTypes}
	 * @param {transaction} transaction
	 * @param {account} sender
	 * @returns {function|boolean} Calls `ready()` on sub class | false
	 * @todo Add description for the params
	 */
	ready(transaction, sender) {
		if (!__private.types[transaction.type]) {
			throw `Unknown transaction type ${transaction.type}`;
		}

		if (!sender) {
			return false;
		}

		return __private.types[transaction.type].ready.call(
			this,
			transaction,
			sender
		);
	}

	/**
	 * Counts transactions from `trs` table by id.
	 *
	 * @param {transaction} transaction
	 * @param {function} cb
	 * @returns {SetImmediate} error, row.count
	 * @todo Add description for the params
	 */
	countById(transaction, cb) {
		this.scope.db.transactions
			.countById(transaction.id)
			.then(count => setImmediate(cb, null, count))
			.catch(err => {
				this.scope.logger.error(err.stack);
				return setImmediate(cb, 'Transaction#countById error');
			});
	}

	/**
	 * Description of the function.
	 *
	 * @param {transaction} transaction
	 * @param {function} cb
	 * @returns {SetImmediate} error
	 * @todo Add description for the params
	 */
	checkConfirmed(transaction, cb) {
		this.countById(transaction, (err, count) => {
			if (err) {
				return setImmediate(cb, err);
			} else if (count > 0) {
				return setImmediate(
					cb,
					`Transaction is already confirmed: ${transaction.id}`
				);
			}
			return setImmediate(cb);
		});
	}

	/**
	 * Checks if balance is less than amount for sender.
	 *
	 * @param {number} amount
	 * @param {number} balance
	 * @param {transaction} transaction
	 * @param {account} sender
	 * @returns {Object} With exceeded boolean and error: address, balance
	 * @todo Add description for the params
	 */
	checkBalance(amount, balance, transaction, sender) {
		const exceededBalance = new bignum(sender[balance].toString()).lessThan(
			amount
		);
		const exceeded =
			transaction.blockId !== this.scope.genesisblock.block.id &&
			exceededBalance;

		return {
			exceeded,
			error: exceeded
				? [
						'Account does not have enough LSK:',
						sender.address,
						'balance:',
						new bignum(sender[balance].toString() || '0').div(Math.pow(10, 8)),
					].join(' ')
				: null,
		};
	}

	/**
	 * Validates parameters.
	 * Calls `process` based on transaction type (see privateTypes).
	 *
	 * @see {@link privateTypes}
	 * @param {transaction} transaction
	 * @param {account} sender
	 * @param {account} requester
	 * @param {function} cb
	 * @returns {SetImmediate} error, transaction
	 * @todo Add description for the params
	 */
	process(transaction, sender, requester, cb, tx) {
		if (typeof requester === 'function') {
			cb = requester;
		}
<<<<<<< HEAD
	}.bind(this));
};

/**
 * Validates parameters.
 * Calls `process` based on trs type (see privateTypes)
 * @see privateTypes
 * @implements {getId}
 * @param {transaction} trs
 * @param {account} sender
 * @param {account} requester
 * @param {boolean} checkExists - Check if transaction already exists in database
 * @param {function} cb
 * @return {setImmediateCallback} validation errors | trs
 */
Transaction.prototype.verify = function (trs, sender, requester, checkExists, cb) {
	var valid = false;
	var err = null;
	const INT_32_MIN = -2147483648;
	const INT_32_MAX = 2147483647;

	// Set default value of param if not provided
	if (requester === undefined || requester === null) {
		requester = {};
	}
=======

		// Check transaction type
		if (!__private.types[transaction.type]) {
			return setImmediate(cb, `Unknown transaction type ${transaction.type}`);
		}
>>>>>>> 2a4460b6

		// Check sender
		if (!sender) {
			return setImmediate(cb, 'Missing sender');
		}

		// Get transaction id
		let txId;

		try {
			txId = this.getId(transaction);
		} catch (e) {
			this.scope.logger.error(e.stack);
			return setImmediate(cb, 'Failed to get transaction id');
		}

		// Check transaction id
		if (transaction.id && transaction.id !== txId) {
			return setImmediate(cb, 'Invalid transaction id');
		}
		transaction.id = txId;

		// Equalize sender address
		transaction.senderId = sender.address;

		// Call process on transaction type
		__private.types[transaction.type].process.call(
			this,
			transaction,
			sender,
			(err, transaction) => {
				if (err) {
					return setImmediate(cb, err);
				}
				return setImmediate(cb, null, transaction);
			},
			tx
		);
	}

	/**
	 * Validates parameters.
	 * Calls `process` based on transaction type (see privateTypes).
	 *
	 * @see {@link privateTypes}
	 * @param {transaction} transaction
	 * @param {account} sender
	 * @param {account} requester
	 * @param  {boolean} checkExists - Check if transaction already exists in database
	 * @param {function} cb
	 * @returns {SetImmediate} error, transaction
	 * @todo Add description for the params
	 */
	verify(transaction, sender, requester, checkExists, cb, tx) {
		let valid = false;
		let err = null;
		const INT_32_MIN = -2147483648;
		const INT_32_MAX = 2147483647;

		if (requester === null || requester === undefined) {
			requester = {};
		}

		// Check sender
		if (!sender) {
			return setImmediate(cb, 'Missing sender');
		}

		// Check transaction type
		if (!__private.types[transaction.type]) {
			return setImmediate(cb, `Unknown transaction type ${transaction.type}`);
		}

		// Reject if transaction has requester public key
		if (transaction.requesterPublicKey) {
			return setImmediate(cb, 'Multisig request is not allowed');
		}

		// Check for missing sender second signature
		if (
			!transaction.requesterPublicKey &&
			sender.secondSignature &&
			!transaction.signSignature &&
			transaction.blockId !== this.scope.genesisblock.block.id
		) {
			return setImmediate(cb, 'Missing sender second signature');
		}

<<<<<<< HEAD
	// Determine multisignatures from sender or transaction asset
	var multisignatures = sender.multisignatures || [];
	if (multisignatures.length === 0) {
		if (trs.asset && trs.asset.multisignature && trs.asset.multisignature.keysgroup) {

			for (var i = 0; i < trs.asset.multisignature.keysgroup.length; i++) {
				var key = trs.asset.multisignature.keysgroup[i];

				if (!key || typeof key !== 'string') {
					return setImmediate(cb, 'Invalid member in keysgroup');
				}

				multisignatures.push(key.slice(1));
			}
=======
		// If second signature provided, check if sender has one enabled
		if (
			!transaction.requesterPublicKey &&
			!sender.secondSignature &&
			(transaction.signSignature && transaction.signSignature.length > 0)
		) {
			return setImmediate(cb, 'Sender does not have a second signature');
		}

		// Check for missing requester second signature
		if (
			transaction.requesterPublicKey &&
			requester &&
			requester.secondSignature &&
			!transaction.signSignature
		) {
			return setImmediate(cb, 'Missing requester second signature');
>>>>>>> 2a4460b6
		}

<<<<<<< HEAD
	// Check requester public key
	if (trs.requesterPublicKey) {
		return setImmediate(cb, 'Multisig request is not allowed');
	}
=======
		// If second signature provided, check if requester has one enabled
		if (
			transaction.requesterPublicKey &&
			requester &&
			!requester.secondSignature &&
			(transaction.signSignature && transaction.signSignature.length > 0)
		) {
			return setImmediate(cb, 'Requester does not have a second signature');
		}

		// Check sender public key
		if (sender.publicKey && sender.publicKey !== transaction.senderPublicKey) {
			err = [
				'Invalid sender public key:',
				transaction.senderPublicKey,
				'expected:',
				sender.publicKey,
			].join(' ');

			if (exceptions.senderPublicKey.indexOf(transaction.id) > -1) {
				this.scope.logger.error(err);
				this.scope.logger.debug(JSON.stringify(transaction));
			} else {
				return setImmediate(cb, err);
			}
		}
>>>>>>> 2a4460b6

		// Check sender is not genesis account unless block id equals genesis
		if (
			[
				exceptions.genesisPublicKey.mainnet,
				exceptions.genesisPublicKey.testnet,
			].indexOf(sender.publicKey) !== -1 &&
			transaction.blockId !== this.scope.genesisblock.block.id
		) {
			return setImmediate(
				cb,
				'Invalid sender. Can not send from genesis account'
			);
		}

		// Check sender address
		if (
			String(transaction.senderId).toUpperCase() !==
			String(sender.address).toUpperCase()
		) {
			return setImmediate(cb, 'Invalid sender address');
		}

		// Determine multisignatures from sender or transaction asset
		const multisignatures = sender.multisignatures || [];
		if (multisignatures.length === 0) {
			if (
				transaction.asset &&
				transaction.asset.multisignature &&
				transaction.asset.multisignature.keysgroup
			) {
				for (
					let i = 0;
					i < transaction.asset.multisignature.keysgroup.length;
					i++
				) {
					const key = transaction.asset.multisignature.keysgroup[i];

					if (!key || typeof key !== 'string') {
						return setImmediate(cb, 'Invalid member in keysgroup');
					}

					multisignatures.push(key.slice(1));
				}
			}
		}

		// Verify signature
		try {
			valid = false;
			valid = this.verifySignature(
				transaction,
				transaction.requesterPublicKey || transaction.senderPublicKey,
				transaction.signature
			);
		} catch (e) {
			this.scope.logger.error(e.stack);
			return setImmediate(cb, e.toString());
		}

		if (!valid) {
			err = 'Failed to verify signature';

			if (exceptions.signatures.indexOf(transaction.id) > -1) {
				this.scope.logger.error(err);
				this.scope.logger.debug(JSON.stringify(transaction));
				valid = true;
				err = null;
			} else {
				return setImmediate(cb, err);
			}
		}

		// Verify second signature
		if ((requester && requester.secondSignature) || sender.secondSignature) {
			try {
				valid = false;
				valid = this.verifySecondSignature(
					transaction,
					(requester && requester.secondPublicKey) || sender.secondPublicKey,
					transaction.signSignature
				);
			} catch (e) {
				return setImmediate(cb, e.toString());
			}

			if (!valid) {
				return setImmediate(cb, 'Failed to verify second signature');
			}
		}

		// Check that signatures are unique
		if (transaction.signatures && transaction.signatures.length) {
			const signatures = transaction.signatures.reduce((p, c) => {
				if (p.indexOf(c) < 0) {
					p.push(c);
				}
				return p;
			}, []);

			if (signatures.length !== transaction.signatures.length) {
				return setImmediate(
					cb,
					'Encountered duplicate signature in transaction'
				);
			}
		}

		// Verify multisignatures
		if (transaction.signatures) {
			for (let d = 0; d < transaction.signatures.length; d++) {
				valid = false;

				for (let s = 0; s < multisignatures.length; s++) {
					if (
						transaction.requesterPublicKey &&
						multisignatures[s] === transaction.requesterPublicKey
					) {
						continue; // eslint-disable-line no-continue
					}

					if (
						this.verifySignature(
							transaction,
							multisignatures[s],
							transaction.signatures[d]
						)
					) {
						valid = true;
					}
				}

				if (!valid) {
					return setImmediate(cb, 'Failed to verify multisignature');
				}
			}
		}

		// Calculate fee
		const fee =
			__private.types[transaction.type].calculateFee.call(
				this,
				transaction,
				sender
			) || false;
		if (!fee || transaction.fee !== fee) {
			err = 'Invalid transaction fee';

			if (exceptions.transactionFee.indexOf(transaction.id) > -1) {
				this.scope.logger.error(err);
				this.scope.logger.debug(JSON.stringify(transaction));
				err = null;
			} else {
				return setImmediate(cb, err);
			}
		}

		// Check amount
		if (
			transaction.amount < 0 ||
			transaction.amount > constants.totalAmount ||
			String(transaction.amount).indexOf('.') >= 0 ||
			transaction.amount.toString().indexOf('e') >= 0
		) {
			return setImmediate(cb, 'Invalid transaction amount');
		}

		// Check confirmed sender balance
		const amount = new bignum(transaction.amount.toString()).plus(
			transaction.fee.toString()
		);
		const senderBalance = this.checkBalance(
			amount,
			'balance',
			transaction,
			sender
		);

		if (senderBalance.exceeded) {
			return setImmediate(cb, senderBalance.error);
		}

		// Check timestamp
		if (
			transaction.timestamp < INT_32_MIN ||
			transaction.timestamp > INT_32_MAX
		) {
			return setImmediate(
				cb,
				'Invalid transaction timestamp. Timestamp is not in the int32 range'
			);
		}
		if (slots.getSlotNumber(transaction.timestamp) > slots.getSlotNumber()) {
			return setImmediate(
				cb,
				'Invalid transaction timestamp. Timestamp is in the future'
			);
		}

		const verifyTransactionTypes = (
			transaction,
			sender,
			tx,
			verifyTransactionTypesCb
		) => {
			__private.types[transaction.type].verify.call(
				this,
				transaction,
				sender,
				err => {
					if (err) {
						return setImmediate(verifyTransactionTypesCb, err);
					}
					return setImmediate(verifyTransactionTypesCb);
				},
				tx
			);
		};

<<<<<<< HEAD
	// Check timestamp
	if (trs.timestamp < INT_32_MIN || trs.timestamp > INT_32_MAX) {
		return setImmediate(cb, 'Invalid transaction timestamp. Timestamp is not in the int32 range');
	}
	if (slots.getSlotNumber(trs.timestamp) > slots.getSlotNumber()) {
		return setImmediate(cb, 'Invalid transaction timestamp. Timestamp is in the future');
	}

	// Call verify on transaction type
	__private.types[trs.type].verify.call(this, trs, sender, function (err) {
		if (err) {
			return setImmediate(cb, err);
		} else if (checkExists) {
			// Check for already confirmed transaction
			return self.checkConfirmed(trs, cb);
		}
		return setImmediate(cb);
	});
};

/**
 * Verifies signature for valid transaction type
 * @implements {getBytes}
 * @implements {verifyBytes}
 * @param {transaction} trs
 * @param {publicKey} publicKey
 * @param {signature} signature
 * @return {boolean}
 * @throws {error}
 */
Transaction.prototype.verifySignature = function (trs, publicKey, signature) {
	if (!__private.types[trs.type]) {
		throw 'Unknown transaction type ' + trs.type;
=======
		if (checkExists) {
			this.checkConfirmed(transaction, checkConfirmedErr => {
				if (checkConfirmedErr) {
					return setImmediate(cb, checkConfirmedErr);
				}

				verifyTransactionTypes(transaction, sender, tx, cb);
			});
		} else {
			verifyTransactionTypes(transaction, sender, tx, cb);
		}
>>>>>>> 2a4460b6
	}

	/**
	 * Verifies signature for valid transaction type.
	 *
	 * @param {transaction} transaction
	 * @param {publicKey} publicKey
	 * @param {signature} signature
	 * @throws {Error}
	 * @returns {boolean}
	 * @todo Add description for the params
	 */
	verifySignature(transaction, publicKey, signature) {
		if (!__private.types[transaction.type]) {
			throw `Unknown transaction type ${transaction.type}`;
		}

		if (!signature) {
			return false;
		}

		try {
			const bytes = this.getBytes(transaction, true, true);
			return this.verifyBytes(bytes, publicKey, signature);
		} catch (e) {
			throw e;
		}
	}

	/**
	 * Verifies second signature for valid transaction type.
	 *
	 * @param {transaction} transaction
	 * @param {publicKey} publicKey
	 * @param {signature} signature
	 * @throws {Error}
	 * @returns {boolean}
	 * @todo Add description for the params
	 */
	verifySecondSignature(transaction, publicKey, signature) {
		if (!__private.types[transaction.type]) {
			throw `Unknown transaction type ${transaction.type}`;
		}

		if (!signature) {
			return false;
		}

		try {
			const bytes = this.getBytes(transaction, false, true);
			return this.verifyBytes(bytes, publicKey, signature);
		} catch (e) {
			throw e;
		}
	}

	/**
	 * Verifies hash, publicKey and signature.
	 *
	 * @param {Array} bytes
	 * @param {publicKey} publicKey
	 * @param {signature} signature
	 * @throws {Error}
	 * @returns {boolean} true - If verified hash, signature and publicKey
	 * @todo Add description for the params
	 */
	verifyBytes(bytes, publicKey, signature) {
		try {
			const data2 = Buffer.alloc(bytes.length);

			for (let i = 0; i < data2.length; i++) {
				data2[i] = bytes[i];
			}

			const hash = crypto
				.createHash('sha256')
				.update(data2)
				.digest();
			const signatureBuffer = Buffer.from(signature, 'hex');
			const publicKeyBuffer = Buffer.from(publicKey, 'hex');

			return this.scope.ed.verify(
				hash,
				signatureBuffer || ' ',
				publicKeyBuffer || ' '
			);
		} catch (e) {
			throw e;
		}
	}

	/**
	 * Merges account into sender address, Calls `apply` based on transaction type (privateTypes).
	 *
	 * @see {@link privateTypes}
	 * @param {transaction} transaction
	 * @param {block} block
	 * @param {account} sender
	 * @param {function} cb - Callback function
	 * @returns {SetImmediate} error
	 * @todo Add description for the params
	 */
	apply(transaction, block, sender, cb, tx) {
		if (exceptions.inertTransactions.includes(transaction.id)) {
			this.scope.logger.debug('Inert transaction encountered');
			this.scope.logger.debug(JSON.stringify(transaction));
			return setImmediate(cb);
		}

		if (!this.ready(transaction, sender)) {
			return setImmediate(cb, 'Transaction is not ready');
		}

		// Check confirmed sender balance
		let amount = new bignum(transaction.amount.toString()).plus(
			transaction.fee.toString()
		);
		const senderBalance = this.checkBalance(
			amount,
			'balance',
			transaction,
			sender
		);

		if (senderBalance.exceeded) {
			return setImmediate(cb, senderBalance.error);
		}

		amount = amount.toNumber();

		this.scope.logger.trace('Logic/Transaction->apply', {
			sender: sender.address,
			balance: -amount,
			blockId: block.id,
			round: slots.calcRound(block.height),
		});

		this.scope.account.merge(
			sender.address,
			{
				balance: -amount,
				round: slots.calcRound(block.height),
			},
			(mergeErr, sender) => {
				if (mergeErr) {
					return setImmediate(cb, mergeErr);
				}
				/**
				 * Calls apply for Transfer, Signature, Delegate, Vote, Multisignature,
				 * DApp, InTransfer or OutTransfer.
				 */
				__private.types[transaction.type].apply.call(
					this,
					transaction,
					block,
					sender,
					applyErr => {
						if (applyErr) {
							this.scope.account.merge(
								sender.address,
								{
									balance: amount,
									round: slots.calcRound(block.height),
								},
								reverseMergeErr =>
									setImmediate(cb, reverseMergeErr || applyErr),
								tx
							);
						} else {
							return setImmediate(cb);
						}
					},
					tx
				);
			},
			tx
		);
	}

<<<<<<< HEAD
	return res;
};

/**
 * Merges account into sender address, Calls `apply` based on trs type (privateTypes).
 * @see privateTypes
 * @implements {checkBalance}
 * @implements {account.merge}
 * @implements {modules.rounds.calc}
 * @param {transaction} trs
 * @param {block} block
 * @param {account} sender
 * @param {function} cb - Callback function
 * @return {setImmediateCallback} for errors | cb
 */
Transaction.prototype.apply = function (trs, block, sender, cb) {
	if (exceptions.inertTransactions.indexOf(trs.id) > -1) {
		this.scope.logger.debug('Inert transaction encountered');
		this.scope.logger.debug(JSON.stringify(trs));
		return setImmediate(cb);
	}

	if (!this.ready(trs, sender)) {
		return setImmediate(cb, 'Transaction is not ready');
	}
=======
	/**
	 * Merges account into sender address, Calls `undo` based on transaction type (privateTypes).
	 *
	 * @see {@link privateTypes}
	 * @param {transaction} transaction
	 * @param {block} block
	 * @param {account} sender
	 * @param {function} cb - Callback function
	 * @returns {SetImmediate} error
	 * @todo Add description for the params
	 */
	undo(transaction, block, sender, cb, tx) {
		if (exceptions.inertTransactions.includes(transaction.id)) {
			this.scope.logger.debug('Inert transaction encountered');
			this.scope.logger.debug(JSON.stringify(transaction));
			return setImmediate(cb);
		}
>>>>>>> 2a4460b6

		let amount = new bignum(transaction.amount.toString());
		amount = amount.plus(transaction.fee.toString()).toNumber();

		this.scope.logger.trace('Logic/Transaction->undo', {
			sender: sender.address,
			balance: amount,
			blockId: block.id,
			round: slots.calcRound(block.height),
		});

		this.scope.account.merge(
			sender.address,
			{
				balance: amount,
				round: slots.calcRound(block.height),
			},
			(mergeErr, sender) => {
				if (mergeErr) {
					return setImmediate(cb, mergeErr);
				}

				__private.types[transaction.type].undo.call(
					this,
					transaction,
					block,
					sender,
					undoErr => {
						if (undoErr) {
							this.scope.account.merge(
								sender.address,
								{
									balance: -amount,
									round: slots.calcRound(block.height),
								},
								reverseMergeErr => setImmediate(cb, reverseMergeErr || undoErr),
								tx
							);
						} else {
							return setImmediate(cb);
						}
					},
					tx
				);
			},
			tx
		);
	}

	/**
	 * Checks unconfirmed sender balance. Merges account into sender address with
	 * unconfirmed balance negative amount. Calls `applyUnconfirmed` based on
	 * transaction type (privateTypes). If error merge account with amount.
	 *
	 * @see {@link privateTypes}
	 * @param {transaction} transaction
	 * @param {account} sender
	 * @param {account} requester
	 * @param {function} cb - Callback function
	 * @returns {SetImmediate} error
	 * @todo Add description for the params
	 */
	applyUnconfirmed(transaction, sender, requester, cb, tx) {
		if (typeof requester === 'function') {
			if (cb) {
				tx = cb;
			}

<<<<<<< HEAD
	this.scope.logger.trace('Logic/Transaction->apply', {sender: sender.address, balance: -amount, blockId: block.id, round: modules.rounds.calc(block.height)});
	this.scope.account.merge(sender.address, {
		balance: -amount,
		blockId: block.id,
		round: modules.rounds.calc(block.height)
	}, function (mergeErr, sender) {
		if (mergeErr) {
			return setImmediate(cb, mergeErr);
		}
		/**
		 * calls apply for Transfer, Signature, Delegate, Vote, Multisignature,
		 * DApp, InTransfer or OutTransfer.
		 */
		__private.types[trs.type].apply.call(this, trs, block, sender, function (applyErr) {
			if (applyErr) {
				this.scope.account.merge(sender.address, {
					balance: amount,
					blockId: block.id,
					round: modules.rounds.calc(block.height)
				}, function (reverseMergeErr) {
					return setImmediate(cb, reverseMergeErr || applyErr);
				});
			} else {
				return setImmediate(cb);
			}
		}.bind(this));
	}.bind(this));
};

/**
 * Merges account into sender address, Calls `undo` based on trs type (privateTypes).
 * @see privateTypes
 * @implements {bignum}
 * @implements {account.merge}
 * @implements {modules.rounds.calc}
 * @param {transaction} trs
 * @param {block} block
 * @param {account} sender
 * @param {function} cb - Callback function
 * @return {setImmediateCallback} for errors | cb
 */
Transaction.prototype.undo = function (trs, block, sender, cb) {
	if (exceptions.inertTransactions.indexOf(trs.id) > -1) {
		this.scope.logger.debug('Inert transaction encountered');
		this.scope.logger.debug(JSON.stringify(trs));
		return setImmediate(cb);
	}

	var amount = new bignum(trs.amount.toString());
	    amount = amount.plus(trs.fee.toString()).toNumber();

	this.scope.logger.trace('Logic/Transaction->undo', {sender: sender.address, balance: amount, blockId: block.id, round: modules.rounds.calc(block.height)});
	this.scope.account.merge(sender.address, {
		balance: amount,
		blockId: block.id,
		round: modules.rounds.calc(block.height)
	}, function (mergeErr, sender) {
		if (mergeErr) {
			return setImmediate(cb, mergeErr);
		}

		__private.types[trs.type].undo.call(this, trs, block, sender, function (undoErr) {
			if (undoErr) {
				this.scope.account.merge(sender.address, {
					balance: -amount,
					blockId: block.id,
					round: modules.rounds.calc(block.height)
				}, function (reverseMergeErr) {
					return setImmediate(cb, reverseMergeErr || undoErr);
				});
			} else {
				return setImmediate(cb);
			}
		}.bind(this));
	}.bind(this));
};
=======
			cb = requester;
		}

		if (exceptions.inertTransactions.includes(transaction.id)) {
			this.scope.logger.debug('Inert transaction encountered');
			this.scope.logger.debug(JSON.stringify(transaction));
			return setImmediate(cb);
		}

		// Check unconfirmed sender balance
		let amount = new bignum(transaction.amount.toString()).plus(
			transaction.fee.toString()
		);
		const senderBalance = this.checkBalance(
			amount,
			'u_balance',
			transaction,
			sender
		);

		if (senderBalance.exceeded) {
			return setImmediate(cb, senderBalance.error);
		}
>>>>>>> 2a4460b6

		amount = amount.toNumber();

		this.scope.account.merge(
			sender.address,
			{ u_balance: -amount },
			(mergeErr, sender) => {
				if (mergeErr) {
					return setImmediate(cb, mergeErr);
				}

				__private.types[transaction.type].applyUnconfirmed.call(
					this,
					transaction,
					sender,
					applyUnconfirmedErr => {
						if (applyUnconfirmedErr) {
							this.scope.account.merge(
								sender.address,
								{ u_balance: amount },
								reverseMergeErr =>
									setImmediate(cb, reverseMergeErr || applyUnconfirmedErr),
								tx
							);
						} else {
							return setImmediate(cb);
						}
					},
					tx
				);
			},
			tx
		);
	}

<<<<<<< HEAD
	if (exceptions.inertTransactions.indexOf(trs.id) > -1) {
		this.scope.logger.debug('Inert transaction encountered');
		this.scope.logger.debug(JSON.stringify(trs));
		return setImmediate(cb);
	}

	// Check unconfirmed sender balance
	var amount = new bignum(trs.amount.toString()).plus(trs.fee.toString());
	var senderBalance = this.checkBalance(amount, 'u_balance', trs, sender);
=======
	/**
	 * Merges account into sender address with unconfirmed balance transaction amount.
	 * Calls `undoUnconfirmed` based on transaction type (privateTypes). If error merge
	 * account with megative amount.
	 *
	 * @see {@link privateTypes}
	 * @param {transaction} transaction
	 * @param {account} sender
	 * @param {function} cb - Callback function
	 * @returns {SetImmediate} error
	 * @todo Add description for the params
	 */
	undoUnconfirmed(transaction, sender, cb, tx) {
		if (exceptions.inertTransactions.includes(transaction.id)) {
			this.scope.logger.debug('Inert transaction encountered');
			this.scope.logger.debug(JSON.stringify(transaction));
			return setImmediate(cb);
		}

		let amount = new bignum(transaction.amount.toString());
		amount = amount.plus(transaction.fee.toString()).toNumber();

		this.scope.account.merge(
			sender.address,
			{ u_balance: amount },
			(mergeErr, sender) => {
				if (mergeErr) {
					return setImmediate(cb, mergeErr);
				}
>>>>>>> 2a4460b6

				__private.types[transaction.type].undoUnconfirmed.call(
					this,
					transaction,
					sender,
					undoUnconfirmedErr => {
						if (undoUnconfirmedErr) {
							this.scope.account.merge(
								sender.address,
								{ u_balance: -amount },
								reverseMergeErr =>
									setImmediate(cb, reverseMergeErr || undoUnconfirmedErr),
								tx
							);
						} else {
							return setImmediate(cb);
						}
					},
					tx
				);
			},
			tx
		);
	}

	/**
	 * Calls `afterSave` based on transaction type (privateTypes).
	 *
	 * @see {@link privateTypes}
	 * @param {transaction} transaction
	 * @param {function} cb
	 * @returns {SetImmediate} error
	 * @todo Add description for the params
	 */
	afterSave(transaction, cb) {
		const transactionType = __private.types[transaction.type];

		if (!transactionType) {
			return setImmediate(cb, `Unknown transaction type ${transaction.type}`);
		} else if (typeof transactionType.afterSave === 'function') {
			return transactionType.afterSave.call(this, transaction, cb);
		}
		return setImmediate(cb);
	}

<<<<<<< HEAD
	this.scope.account.merge(sender.address, {u_balance: -amount}, function (mergeErr, sender) {
		if (mergeErr) {
			return setImmediate(cb, mergeErr);
		}

		__private.types[trs.type].applyUnconfirmed.call(this, trs, sender, function (applyUnconfirmedErr) {
			if (applyUnconfirmedErr) {
				this.scope.account.merge(sender.address, {u_balance: amount}, function (reverseMergeErr) {
					return setImmediate(cb, reverseMergeErr || applyUnconfirmedErr);
				});
			} else {
				return setImmediate(cb);
=======
	/**
	 * Calls `objectNormalize` based on transaction type (privateTypes).
	 *
	 * @see {@link privateTypes}
	 * @param {transaction} transaction
	 * @throws {string}
	 * @returns {error|transaction}
	 * @todo Add description for the params
	 */
	objectNormalize(transaction) {
		if (_.isEmpty(transaction)) {
			throw 'Empty trs passed';
		}
		if (!__private.types[transaction.type]) {
			throw `Unknown transaction type ${transaction.type}`;
		}

		for (const i of Object.keys(transaction)) {
			if (
				transaction[i] === null ||
				typeof transaction[i] === 'undefined' ||
				(_.isString(transaction[i]) && _.isEmpty(transaction[i]))
			) {
				delete transaction[i];
>>>>>>> 2a4460b6
			}
		}

<<<<<<< HEAD
/**
 * Merges account into sender address with unconfirmed balance trs amount.
 * Calls `undoUnconfirmed` based on trs type (privateTypes). If error merge
 * account with megative amount.
 * @see privateTypes
 * @implements {bignum}
 * @implements {account.merge}
 * @param {transaction} trs
 * @param {account} sender
 * @param {function} cb - Callback function
 * @return {setImmediateCallback} for errors | cb
 */
Transaction.prototype.undoUnconfirmed = function (trs, sender, cb) {
	if (exceptions.inertTransactions.indexOf(trs.id) > -1) {
		this.scope.logger.debug('Inert transaction encountered');
		this.scope.logger.debug(JSON.stringify(trs));
		return setImmediate(cb);
	}

	var amount = new bignum(trs.amount.toString());
	    amount = amount.plus(trs.fee.toString()).toNumber();

	this.scope.account.merge(sender.address, {u_balance: amount}, function (mergeErr, sender) {
		if (mergeErr) {
			return setImmediate(cb, mergeErr);
		}

		__private.types[trs.type].undoUnconfirmed.call(this, trs, sender, function (undoUnconfirmedErr) {
			if (undoUnconfirmedErr) {
				this.scope.account.merge(sender.address, {u_balance: -amount}, function (reverseMergeErr) {
					return setImmediate(cb, reverseMergeErr || undoUnconfirmedErr);
				});
			} else {
				return setImmediate(cb);
			}
		}.bind(this));
	}.bind(this));
};
=======
		if (transaction.amount) {
			transaction.amount = parseInt(transaction.amount);
		}

		if (transaction.fee) {
			transaction.fee = parseInt(transaction.fee);
		}

		const report = this.scope.schema.validate(
			transaction,
			Transaction.prototype.schema
		);
>>>>>>> 2a4460b6

		if (!report) {
			throw `Failed to validate transaction schema: ${this.scope.schema
				.getLastErrors()
				.map(err => err.message)
				.join(', ')}`;
		}

		try {
			transaction = __private.types[transaction.type].objectNormalize.call(
				this,
				transaction
			);
		} catch (e) {
			throw e;
		}

		return transaction;
	}

	/**
	 * Calls `dbRead` based on transaction type (privateTypes) to add tr asset.
	 *
	 * @see {@link privateTypes}
	 * @param {Object} raw
	 * @throws {string} If unknown transaction type
	 * @returns {null|transaction}
	 * @todo Add description for the params
	 */
	dbRead(raw) {
		if (!raw.t_id) {
			return null;
		}

		const transaction = {
			id: raw.t_id,
			height: raw.b_height,
			blockId: raw.b_id || raw.t_blockId,
			type: parseInt(raw.t_type),
			timestamp: parseInt(raw.t_timestamp),
			senderPublicKey: raw.t_senderPublicKey,
			requesterPublicKey: raw.t_requesterPublicKey,
			senderId: raw.t_senderId,
			recipientId: raw.t_recipientId,
			recipientPublicKey: raw.m_recipientPublicKey || null,
			amount: parseInt(raw.t_amount),
			fee: parseInt(raw.t_fee),
			signature: raw.t_signature,
			signSignature: raw.t_signSignature,
			signatures: raw.t_signatures ? raw.t_signatures.split(',') : [],
			confirmations: parseInt(raw.confirmations),
			asset: {},
		};

		if (!__private.types[transaction.type]) {
			throw `Unknown transaction type ${transaction.type}`;
		}

		const asset = __private.types[transaction.type].dbRead.call(this, raw);

		if (asset) {
			transaction.asset = extend(transaction.asset, asset);
		}

		return transaction;
	}
}

// TODO: The below functions should be converted into static functions,
// however, this will lead to incompatibility with modules and tests implementation.
/**
 * Sets private type based on type id after instance object validation.
 *
 * @param {number} typeId
 * @param {Object} instance
 * @throws {string} If invalid instance interface
 * @returns {Object}
 * @todo Add description for the params
 */
Transaction.prototype.attachAssetType = function(typeId, instance) {
	if (
		instance &&
		typeof instance.getBytes === 'function' &&
		typeof instance.calculateFee === 'function' &&
		typeof instance.verify === 'function' &&
		typeof instance.objectNormalize === 'function' &&
		typeof instance.dbRead === 'function' &&
		typeof instance.apply === 'function' &&
		typeof instance.undo === 'function' &&
		typeof instance.applyUnconfirmed === 'function' &&
		typeof instance.undoUnconfirmed === 'function' &&
		typeof instance.ready === 'function' &&
		typeof instance.process === 'function'
	) {
		__private.types[typeId] = instance;
		return instance;
	}
	throw 'Invalid instance interface';
};

/**
 * @typedef {Object} transaction
 * @property {string} id
 * @property {number} height
 * @property {string} blockId
 * @property {number} type
 * @property {number} timestamp
 * @property {publicKey} senderPublicKey
 * @property {publicKey} requesterPublicKey
 * @property {string} senderId
 * @property {string} recipientId
 * @property {number} amount
 * @property {number} fee
 * @property {string} signature
 * @property {string} signSignature
 * @property {Object} asset
 * @property {multisignature} [asset.multisignature]
 * @property {signature} [asset.signature]
 * @property {dapp} [asset.dapp]
 * @property {Object} [asset.outTransfer] - Contains dappId and transactionId
 * @property {Object} [asset.inTransfer] - Contains dappId
 * @property {votes} [asset.votes] - Contains multiple votes to a transactionId
 *
 */
Transaction.prototype.schema = {
	id: 'Transaction',
	type: 'object',
	properties: {
		id: {
			type: 'string',
			format: 'id',
			minLength: 1,
			maxLength: 20,
		},
		height: {
			type: 'integer',
		},
		blockId: {
			type: 'string',
			format: 'id',
			minLength: 1,
			maxLength: 20,
		},
		type: {
			type: 'integer',
		},
		timestamp: {
			type: 'integer',
		},
		senderPublicKey: {
			type: 'string',
			format: 'publicKey',
		},
		requesterPublicKey: {
			type: 'string',
			format: 'publicKey',
		},
		senderId: {
			type: 'string',
			format: 'address',
			minLength: 1,
			maxLength: 22,
		},
		recipientId: {
			type: 'string',
			format: 'address',
			minLength: 1,
			maxLength: 22,
		},
		amount: {
			type: 'integer',
			minimum: 0,
			maximum: constants.totalAmount,
		},
		fee: {
			type: 'integer',
			minimum: 0,
			maximum: constants.totalAmount,
		},
		signature: {
			type: 'string',
			format: 'signature',
		},
		signSignature: {
			type: 'string',
			format: 'signature',
		},
		signatures: {
			type: 'array',
			items: {
				type: 'string',
				format: 'signature',
			},
			uniqueItems: true,
		},
		signatures: {
			type: 'array',
			items: {
				type: 'string',
				format: 'signature'
			},
			uniqueItems: true
		},
		asset: {
			type: 'object',
		},
	},
	required: ['type', 'timestamp', 'senderPublicKey', 'signature'],
};

module.exports = Transaction;<|MERGE_RESOLUTION|>--- conflicted
+++ resolved
@@ -231,32 +231,10 @@
 				}
 			}
 
-<<<<<<< HEAD
-		bb.flip();
-	} catch (e) {
-		throw e;
-	}
-
-	return bb.toBuffer();
-};
-
-/**
- * Calls `ready` based on trs type (see privateTypes)
- * @see privateTypes
- * @param {transaction} trs
- * @param {account} sender
- * @return {function|boolean} calls `ready` | false
- */
-Transaction.prototype.ready = function (trs, sender) {
-	if (!__private.types[trs.type]) {
-		throw 'Unknown transaction type ' + trs.type;
-	}
-=======
 			byteBuffer.flip();
 		} catch (e) {
 			throw e;
 		}
->>>>>>> 2a4460b6
 
 		return byteBuffer.toBuffer();
 	}
@@ -373,39 +351,11 @@
 		if (typeof requester === 'function') {
 			cb = requester;
 		}
-<<<<<<< HEAD
-	}.bind(this));
-};
-
-/**
- * Validates parameters.
- * Calls `process` based on trs type (see privateTypes)
- * @see privateTypes
- * @implements {getId}
- * @param {transaction} trs
- * @param {account} sender
- * @param {account} requester
- * @param {boolean} checkExists - Check if transaction already exists in database
- * @param {function} cb
- * @return {setImmediateCallback} validation errors | trs
- */
-Transaction.prototype.verify = function (trs, sender, requester, checkExists, cb) {
-	var valid = false;
-	var err = null;
-	const INT_32_MIN = -2147483648;
-	const INT_32_MAX = 2147483647;
-
-	// Set default value of param if not provided
-	if (requester === undefined || requester === null) {
-		requester = {};
-	}
-=======
 
 		// Check transaction type
 		if (!__private.types[transaction.type]) {
 			return setImmediate(cb, `Unknown transaction type ${transaction.type}`);
 		}
->>>>>>> 2a4460b6
 
 		// Check sender
 		if (!sender) {
@@ -494,22 +444,6 @@
 			return setImmediate(cb, 'Missing sender second signature');
 		}
 
-<<<<<<< HEAD
-	// Determine multisignatures from sender or transaction asset
-	var multisignatures = sender.multisignatures || [];
-	if (multisignatures.length === 0) {
-		if (trs.asset && trs.asset.multisignature && trs.asset.multisignature.keysgroup) {
-
-			for (var i = 0; i < trs.asset.multisignature.keysgroup.length; i++) {
-				var key = trs.asset.multisignature.keysgroup[i];
-
-				if (!key || typeof key !== 'string') {
-					return setImmediate(cb, 'Invalid member in keysgroup');
-				}
-
-				multisignatures.push(key.slice(1));
-			}
-=======
 		// If second signature provided, check if sender has one enabled
 		if (
 			!transaction.requesterPublicKey &&
@@ -527,15 +461,8 @@
 			!transaction.signSignature
 		) {
 			return setImmediate(cb, 'Missing requester second signature');
->>>>>>> 2a4460b6
-		}
-
-<<<<<<< HEAD
-	// Check requester public key
-	if (trs.requesterPublicKey) {
-		return setImmediate(cb, 'Multisig request is not allowed');
-	}
-=======
+		}
+
 		// If second signature provided, check if requester has one enabled
 		if (
 			transaction.requesterPublicKey &&
@@ -562,7 +489,6 @@
 				return setImmediate(cb, err);
 			}
 		}
->>>>>>> 2a4460b6
 
 		// Check sender is not genesis account unless block id equals genesis
 		if (
@@ -782,41 +708,6 @@
 			);
 		};
 
-<<<<<<< HEAD
-	// Check timestamp
-	if (trs.timestamp < INT_32_MIN || trs.timestamp > INT_32_MAX) {
-		return setImmediate(cb, 'Invalid transaction timestamp. Timestamp is not in the int32 range');
-	}
-	if (slots.getSlotNumber(trs.timestamp) > slots.getSlotNumber()) {
-		return setImmediate(cb, 'Invalid transaction timestamp. Timestamp is in the future');
-	}
-
-	// Call verify on transaction type
-	__private.types[trs.type].verify.call(this, trs, sender, function (err) {
-		if (err) {
-			return setImmediate(cb, err);
-		} else if (checkExists) {
-			// Check for already confirmed transaction
-			return self.checkConfirmed(trs, cb);
-		}
-		return setImmediate(cb);
-	});
-};
-
-/**
- * Verifies signature for valid transaction type
- * @implements {getBytes}
- * @implements {verifyBytes}
- * @param {transaction} trs
- * @param {publicKey} publicKey
- * @param {signature} signature
- * @return {boolean}
- * @throws {error}
- */
-Transaction.prototype.verifySignature = function (trs, publicKey, signature) {
-	if (!__private.types[trs.type]) {
-		throw 'Unknown transaction type ' + trs.type;
-=======
 		if (checkExists) {
 			this.checkConfirmed(transaction, checkConfirmedErr => {
 				if (checkConfirmedErr) {
@@ -828,7 +719,6 @@
 		} else {
 			verifyTransactionTypes(transaction, sender, tx, cb);
 		}
->>>>>>> 2a4460b6
 	}
 
 	/**
@@ -1008,33 +898,6 @@
 		);
 	}
 
-<<<<<<< HEAD
-	return res;
-};
-
-/**
- * Merges account into sender address, Calls `apply` based on trs type (privateTypes).
- * @see privateTypes
- * @implements {checkBalance}
- * @implements {account.merge}
- * @implements {modules.rounds.calc}
- * @param {transaction} trs
- * @param {block} block
- * @param {account} sender
- * @param {function} cb - Callback function
- * @return {setImmediateCallback} for errors | cb
- */
-Transaction.prototype.apply = function (trs, block, sender, cb) {
-	if (exceptions.inertTransactions.indexOf(trs.id) > -1) {
-		this.scope.logger.debug('Inert transaction encountered');
-		this.scope.logger.debug(JSON.stringify(trs));
-		return setImmediate(cb);
-	}
-
-	if (!this.ready(trs, sender)) {
-		return setImmediate(cb, 'Transaction is not ready');
-	}
-=======
 	/**
 	 * Merges account into sender address, Calls `undo` based on transaction type (privateTypes).
 	 *
@@ -1052,7 +915,6 @@
 			this.scope.logger.debug(JSON.stringify(transaction));
 			return setImmediate(cb);
 		}
->>>>>>> 2a4460b6
 
 		let amount = new bignum(transaction.amount.toString());
 		amount = amount.plus(transaction.fee.toString()).toNumber();
@@ -1121,84 +983,6 @@
 				tx = cb;
 			}
 
-<<<<<<< HEAD
-	this.scope.logger.trace('Logic/Transaction->apply', {sender: sender.address, balance: -amount, blockId: block.id, round: modules.rounds.calc(block.height)});
-	this.scope.account.merge(sender.address, {
-		balance: -amount,
-		blockId: block.id,
-		round: modules.rounds.calc(block.height)
-	}, function (mergeErr, sender) {
-		if (mergeErr) {
-			return setImmediate(cb, mergeErr);
-		}
-		/**
-		 * calls apply for Transfer, Signature, Delegate, Vote, Multisignature,
-		 * DApp, InTransfer or OutTransfer.
-		 */
-		__private.types[trs.type].apply.call(this, trs, block, sender, function (applyErr) {
-			if (applyErr) {
-				this.scope.account.merge(sender.address, {
-					balance: amount,
-					blockId: block.id,
-					round: modules.rounds.calc(block.height)
-				}, function (reverseMergeErr) {
-					return setImmediate(cb, reverseMergeErr || applyErr);
-				});
-			} else {
-				return setImmediate(cb);
-			}
-		}.bind(this));
-	}.bind(this));
-};
-
-/**
- * Merges account into sender address, Calls `undo` based on trs type (privateTypes).
- * @see privateTypes
- * @implements {bignum}
- * @implements {account.merge}
- * @implements {modules.rounds.calc}
- * @param {transaction} trs
- * @param {block} block
- * @param {account} sender
- * @param {function} cb - Callback function
- * @return {setImmediateCallback} for errors | cb
- */
-Transaction.prototype.undo = function (trs, block, sender, cb) {
-	if (exceptions.inertTransactions.indexOf(trs.id) > -1) {
-		this.scope.logger.debug('Inert transaction encountered');
-		this.scope.logger.debug(JSON.stringify(trs));
-		return setImmediate(cb);
-	}
-
-	var amount = new bignum(trs.amount.toString());
-	    amount = amount.plus(trs.fee.toString()).toNumber();
-
-	this.scope.logger.trace('Logic/Transaction->undo', {sender: sender.address, balance: amount, blockId: block.id, round: modules.rounds.calc(block.height)});
-	this.scope.account.merge(sender.address, {
-		balance: amount,
-		blockId: block.id,
-		round: modules.rounds.calc(block.height)
-	}, function (mergeErr, sender) {
-		if (mergeErr) {
-			return setImmediate(cb, mergeErr);
-		}
-
-		__private.types[trs.type].undo.call(this, trs, block, sender, function (undoErr) {
-			if (undoErr) {
-				this.scope.account.merge(sender.address, {
-					balance: -amount,
-					blockId: block.id,
-					round: modules.rounds.calc(block.height)
-				}, function (reverseMergeErr) {
-					return setImmediate(cb, reverseMergeErr || undoErr);
-				});
-			} else {
-				return setImmediate(cb);
-			}
-		}.bind(this));
-	}.bind(this));
-};
-=======
 			cb = requester;
 		}
 
@@ -1222,7 +1006,6 @@
 		if (senderBalance.exceeded) {
 			return setImmediate(cb, senderBalance.error);
 		}
->>>>>>> 2a4460b6
 
 		amount = amount.toNumber();
 
@@ -1258,17 +1041,6 @@
 		);
 	}
 
-<<<<<<< HEAD
-	if (exceptions.inertTransactions.indexOf(trs.id) > -1) {
-		this.scope.logger.debug('Inert transaction encountered');
-		this.scope.logger.debug(JSON.stringify(trs));
-		return setImmediate(cb);
-	}
-
-	// Check unconfirmed sender balance
-	var amount = new bignum(trs.amount.toString()).plus(trs.fee.toString());
-	var senderBalance = this.checkBalance(amount, 'u_balance', trs, sender);
-=======
 	/**
 	 * Merges account into sender address with unconfirmed balance transaction amount.
 	 * Calls `undoUnconfirmed` based on transaction type (privateTypes). If error merge
@@ -1298,7 +1070,6 @@
 				if (mergeErr) {
 					return setImmediate(cb, mergeErr);
 				}
->>>>>>> 2a4460b6
 
 				__private.types[transaction.type].undoUnconfirmed.call(
 					this,
@@ -1344,20 +1115,6 @@
 		return setImmediate(cb);
 	}
 
-<<<<<<< HEAD
-	this.scope.account.merge(sender.address, {u_balance: -amount}, function (mergeErr, sender) {
-		if (mergeErr) {
-			return setImmediate(cb, mergeErr);
-		}
-
-		__private.types[trs.type].applyUnconfirmed.call(this, trs, sender, function (applyUnconfirmedErr) {
-			if (applyUnconfirmedErr) {
-				this.scope.account.merge(sender.address, {u_balance: amount}, function (reverseMergeErr) {
-					return setImmediate(cb, reverseMergeErr || applyUnconfirmedErr);
-				});
-			} else {
-				return setImmediate(cb);
-=======
 	/**
 	 * Calls `objectNormalize` based on transaction type (privateTypes).
 	 *
@@ -1382,50 +1139,9 @@
 				(_.isString(transaction[i]) && _.isEmpty(transaction[i]))
 			) {
 				delete transaction[i];
->>>>>>> 2a4460b6
-			}
-		}
-
-<<<<<<< HEAD
-/**
- * Merges account into sender address with unconfirmed balance trs amount.
- * Calls `undoUnconfirmed` based on trs type (privateTypes). If error merge
- * account with megative amount.
- * @see privateTypes
- * @implements {bignum}
- * @implements {account.merge}
- * @param {transaction} trs
- * @param {account} sender
- * @param {function} cb - Callback function
- * @return {setImmediateCallback} for errors | cb
- */
-Transaction.prototype.undoUnconfirmed = function (trs, sender, cb) {
-	if (exceptions.inertTransactions.indexOf(trs.id) > -1) {
-		this.scope.logger.debug('Inert transaction encountered');
-		this.scope.logger.debug(JSON.stringify(trs));
-		return setImmediate(cb);
-	}
-
-	var amount = new bignum(trs.amount.toString());
-	    amount = amount.plus(trs.fee.toString()).toNumber();
-
-	this.scope.account.merge(sender.address, {u_balance: amount}, function (mergeErr, sender) {
-		if (mergeErr) {
-			return setImmediate(cb, mergeErr);
-		}
-
-		__private.types[trs.type].undoUnconfirmed.call(this, trs, sender, function (undoUnconfirmedErr) {
-			if (undoUnconfirmedErr) {
-				this.scope.account.merge(sender.address, {u_balance: -amount}, function (reverseMergeErr) {
-					return setImmediate(cb, reverseMergeErr || undoUnconfirmedErr);
-				});
-			} else {
-				return setImmediate(cb);
-			}
-		}.bind(this));
-	}.bind(this));
-};
-=======
+			}
+		}
+
 		if (transaction.amount) {
 			transaction.amount = parseInt(transaction.amount);
 		}
@@ -1438,7 +1154,6 @@
 			transaction,
 			Transaction.prototype.schema
 		);
->>>>>>> 2a4460b6
 
 		if (!report) {
 			throw `Failed to validate transaction schema: ${this.scope.schema
@@ -1634,14 +1349,6 @@
 			},
 			uniqueItems: true,
 		},
-		signatures: {
-			type: 'array',
-			items: {
-				type: 'string',
-				format: 'signature'
-			},
-			uniqueItems: true
-		},
 		asset: {
 			type: 'object',
 		},
