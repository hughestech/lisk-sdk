--- conflicted
+++ resolved
@@ -15,11 +15,7 @@
 'use strict';
 
 const ByteBuffer = require('bytebuffer');
-<<<<<<< HEAD
-const constants = require('../helpers/constants.js');
 const bignum = require('../helpers/bignum.js');
-=======
->>>>>>> d7996ac7
 
 const constants = global.constants;
 let modules;
