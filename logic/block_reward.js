/*
 * Copyright © 2018 Lisk Foundation
 *
 * See the LICENSE file at the top-level directory of this distribution
 * for licensing information.
 *
 * Unless otherwise agreed in a custom licensing agreement with the Lisk Foundation,
 * no part of this software, including this file, may be copied, modified,
 * propagated, or distributed except according to the terms contained in the
 * LICENSE file.
 *
 * Removal or modification of this copyright notice is prohibited.
 */

'use strict';

const Bignum = require('../helpers/bignum.js');

const { REWARDS, TOTAL_AMOUNT } = global.constants;

const __private = {};
/**
 * Main BlockReward logic.
 * Initializes variables:
 * - distance
 * - rewardOffset
 *
 * @class
 * @memberof logic
 * @see Parent: {@link logic}
 */
class BlockReward {
	constructor() {
		// Distance between each milestone
		this.distance = Math.floor(REWARDS.DISTANCE);

		// Start rewards at block (n)
		this.rewardOffset = Math.floor(REWARDS.OFFSET);
	}

	/**
	 * Description of the function.
	 *
	 * @param {number} height
	 * @returns {number}
	 * @todo Add description for the function, params and the return value
	 */
	calcMilestone(height) {
		height = __private.parseHeight(height);

		const location = Math.trunc((height - this.rewardOffset) / this.distance);
		const lastMile = REWARDS.MILESTONES[REWARDS.MILESTONES.length - 1];

		if (location > REWARDS.MILESTONES.length - 1) {
			return REWARDS.MILESTONES.lastIndexOf(lastMile);
		}
		return location;
	}

	/**
	 * Description of the function.
	 *
	 * @param {number} height
	 * @returns {Bignumber}
	 * @todo Add description for the function, params and the return value
	 */
	calcReward(height) {
		height = __private.parseHeight(height);

		if (height < this.rewardOffset) {
			return new Bignum(0);
		}
		return new Bignum(REWARDS.MILESTONES[this.calcMilestone(height)]);
	}

	/**
	 * Description of the function.
	 *
	 * @param {number} height
	 * @returns {Bignumber}
	 * @todo Add description for the function, params and the return value
	 */
	calcSupply(height) {
		height = __private.parseHeight(height);
<<<<<<< HEAD
		const supply = new Bignum(TOTAL_AMOUNT);
=======
		let supply = new Bignum(constants.totalAmount);
>>>>>>> 5d1dc35a

		if (height < this.rewardOffset) {
			// Rewards not started yet
			return supply;
		}

		const milestone = this.calcMilestone(height);
		const rewards = [];

		let amount = 0;
		let multiplier = 0;

		// Remove offset from height
		height -= this.rewardOffset - 1;

		for (let i = 0; i < REWARDS.MILESTONES.length; i++) {
			if (milestone >= i) {
				multiplier = REWARDS.MILESTONES[i];

				if (height < this.distance) {
					// Measure this.distance thus far
					amount = height % this.distance;
				} else {
					amount = this.distance; // Assign completed milestone
					height -= this.distance; // Deduct from total height

					// After last milestone
					if (height > 0 && i === REWARDS.MILESTONES.length - 1) {
						amount += height;
					}
				}

				rewards.push([amount, multiplier]);
			} else {
				break; // Milestone out of bounds
			}
		}

		for (let i = 0; i < rewards.length; i++) {
			const reward = rewards[i];
			supply = supply.plus(new Bignum(reward[0]).mul(reward[1]));
		}

		return supply;
	}
}

/**
 * Returns absolute value from number.
 *
 * @private
 * @param {number} height
 * @returns {number}
 * @throws If block height invalid
 * @todo Add description for the params and the return value
 */
__private.parseHeight = function(height) {
	if (isNaN(height)) {
		throw 'Invalid block height';
	} else {
		return Math.abs(height);
	}
};

module.exports = BlockReward;<|MERGE_RESOLUTION|>--- conflicted
+++ resolved
@@ -82,11 +82,7 @@
 	 */
 	calcSupply(height) {
 		height = __private.parseHeight(height);
-<<<<<<< HEAD
-		const supply = new Bignum(TOTAL_AMOUNT);
-=======
-		let supply = new Bignum(constants.totalAmount);
->>>>>>> 5d1dc35a
+		let supply = new Bignum(TOTAL_AMOUNT);
 
 		if (height < this.rewardOffset) {
 			// Rewards not started yet
