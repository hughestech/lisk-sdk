--- conflicted
+++ resolved
@@ -70,23 +70,17 @@
 				account: scope.logic.account,
 				peers: scope.logic.peers,
 			},
-<<<<<<< HEAD
 			config: {
 				loading: {
 					verifyOnLoading: scope.config.loading.verifyOnLoading,
 					snapshot: scope.config.loading.snapshot,
 				},
+				syncing: {
+					active: scope.config.syncing.active,
+				},
 			},
 		};
 		self = this;
-=======
-			syncing: {
-				active: scope.config.syncing.active,
-			},
-		},
-	};
-	self = this;
->>>>>>> 0e2b4e61
 
 		__private.initialize();
 		__private.lastBlock = library.genesisblock;
