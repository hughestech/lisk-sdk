--- conflicted
+++ resolved
@@ -189,14 +189,7 @@
 
 	async.series({
 		getAccount: function (seriesCb) {
-<<<<<<< HEAD
-			var multiSigFilters = Object.assign({}, { address: address }, { multimin: { $gt: 0 } });
-
-			library.logic.account.get(multiSigFilters, (err, account) => {
-=======
-
-			library.logic.account.getMultiSignature({address: address}, function (err, account) {
->>>>>>> 9ce10b3e
+			library.logic.account.getMultiSignature({ address: address }, function (err, account) {
 				if (err) {
 					return setImmediate(seriesCb, err);
 				}
@@ -227,13 +220,8 @@
 					addresses.push(modules.accounts.generateAddressByPublicKey(key));
 				});
 
-<<<<<<< HEAD
-				modules.accounts.getAccounts({ address: { $in: addresses } }, ['address', 'publicKey', 'secondPublicKey'], (err, accounts) => {
-					accounts.forEach(account => {
-=======
-				modules.accounts.getAccounts({address: addresses}, ['address', 'publicKey', 'secondPublicKey'], function (err, accounts) {
+				modules.accounts.getAccounts({ address: addresses }, ['address', 'publicKey', 'secondPublicKey'], function (err, accounts) {
 					accounts.forEach(function (account) {
->>>>>>> 9ce10b3e
 						scope.group.members.push({
 							address: account.address,
 							publicKey: account.publicKey,
