--- conflicted
+++ resolved
@@ -98,17 +98,10 @@
 
 /**
  * Gets account information, calls logic.account.get().
-<<<<<<< HEAD
- * @implements module:accounts#Account~get
- * @param {Object} filter - Containts publicKey.
- * @param {function|[string]} fields - Fields to get or callback.
- * @param {function} cb - Callback function.
-=======
  *
  * @param {Object} filter - Contains public key
  * @param {function} fields - Fields to get
  * @param {function} cb - Callback function
->>>>>>> 2a4460b6
  */
 Accounts.prototype.getAccount = function(filter, fields, cb, tx) {
 	if (filter.publicKey) {
@@ -283,263 +276,6 @@
 					};
 				}
 
-<<<<<<< HEAD
-				return setImmediate(cb, null, {publicKey: account.publicKey});
-			});
-		});
-	},
-
-	generatePublicKey: function (req, cb) {
-		library.schema.validate(req.body, schema.generatePublicKey, function (err) {
-			if (err) {
-				return setImmediate(cb, err[0].message);
-			}
-
-			__private.openAccount(req.body.secret, function (err, account) {
-				var publicKey = null;
-
-				if (!err && account) {
-					publicKey = account.publicKey;
-				}
-
-				return setImmediate(cb, err, {
-					publicKey: publicKey
-				});
-			});
-		});
-	},
-
-	getDelegates: function (req, cb) {
-		library.schema.validate(req.body, schema.getDelegates, function (err) {
-			if (err) {
-				return setImmediate(cb, err[0].message);
-			}
-
-			self.getAccount({ address: req.body.address }, function (err, account) {
-				if (err) {
-					return setImmediate(cb, err);
-				}
-
-				if (!account) {
-					return setImmediate(cb, 'Account not found');
-				}
-
-				if (account.delegates) {
-					modules.delegates.getDelegates(req.body, function (err, res) {
-						var delegates = res.delegates.filter(function (delegate) {
-							return account.delegates.indexOf(delegate.publicKey) !== -1;
-						});
-
-						return setImmediate(cb, null, {delegates: delegates});
-					});
-				} else {
-					return setImmediate(cb, null, {delegates: []});
-				}
-			});
-		});
-	},
-
-	getDelegatesFee: function (req, cb) {
-		return setImmediate(cb, null, {fee: constants.fees.delegate});
-	},
-
-	addDelegates: function (req, cb) {
-		library.schema.validate(req.body, schema.addDelegates, function (err) {
-			if (err) {
-				return setImmediate(cb, err[0].message);
-			}
-
-			if (req.body.multisigAccountPublicKey || req.body.requesterPublicKey) {
-				return setImmediate(cb, 'Multisig request is not allowed');
-			}
-
-			var hash = crypto.createHash('sha256').update(req.body.secret, 'utf8').digest();
-			var keypair = library.ed.makeKeypair(hash);
-
-			if (req.body.publicKey) {
-				if (keypair.publicKey.toString('hex') !== req.body.publicKey) {
-					return setImmediate(cb, 'Invalid passphrase');
-				}
-			}
-
-			library.balancesSequence.add(function (cb) {
-				if (req.body.multisigAccountPublicKey && req.body.multisigAccountPublicKey !== keypair.publicKey.toString('hex')) {
-					modules.accounts.getAccount({ publicKey: req.body.multisigAccountPublicKey }, function (err, account) {
-						if (err) {
-							return setImmediate(cb, err);
-						}
-
-						if (!account || !account.publicKey) {
-							return setImmediate(cb, 'Multisignature account not found');
-						}
-
-						if (!account.multisignatures || !account.multisignatures) {
-							return setImmediate(cb, 'Account does not have multisignatures enabled');
-						}
-
-						if (account.multisignatures.indexOf(keypair.publicKey.toString('hex')) < 0) {
-							return setImmediate(cb, 'Account does not belong to multisignature group');
-						}
-
-						modules.accounts.getAccount({ publicKey: keypair.publicKey }, function (err, requester) {
-							if (err) {
-								return setImmediate(cb, err);
-							}
-
-							if (!requester || !requester.publicKey) {
-								return setImmediate(cb, 'Requester not found');
-							}
-
-							if (requester.secondSignature && !req.body.secondSecret) {
-								return setImmediate(cb, 'Missing requester second passphrase');
-							}
-
-							if (requester.publicKey === account.publicKey) {
-								return setImmediate(cb, 'Invalid requester public key');
-							}
-
-							var secondKeypair = null;
-
-							if (requester.secondSignature) {
-								var secondHash = crypto.createHash('sha256').update(req.body.secondSecret, 'utf8').digest();
-								secondKeypair = library.ed.makeKeypair(secondHash);
-							}
-
-							var transaction;
-
-							try {
-								transaction = library.logic.transaction.create({
-									type: transactionTypes.VOTE,
-									votes: req.body.delegates,
-									sender: account,
-									keypair: keypair,
-									secondKeypair: secondKeypair,
-									requester: keypair
-								});
-							} catch (e) {
-								return setImmediate(cb, e.toString());
-							}
-
-							modules.transactions.receiveTransactions([transaction], true, cb);
-						});
-					});
-				} else {
-					self.setAccountAndGet({ publicKey: keypair.publicKey.toString('hex') }, function (err, account) {
-						if (err) {
-							return setImmediate(cb, err);
-						}
-
-						if (!account || !account.publicKey) {
-							return setImmediate(cb, 'Account not found');
-						}
-
-						if (account.secondSignature && !req.body.secondSecret) {
-							return setImmediate(cb, 'Invalid second passphrase');
-						}
-
-						var secondKeypair = null;
-
-						if (account.secondSignature) {
-							var secondHash = crypto.createHash('sha256').update(req.body.secondSecret, 'utf8').digest();
-							secondKeypair = library.ed.makeKeypair(secondHash);
-						}
-
-						var transaction;
-
-						try {
-							transaction = library.logic.transaction.create({
-								type: transactionTypes.VOTE,
-								votes: req.body.delegates,
-								sender: account,
-								keypair: keypair,
-								secondKeypair: secondKeypair
-							});
-						} catch (e) {
-							return setImmediate(cb, e.toString());
-						}
-
-						modules.transactions.receiveTransactions([transaction], true, cb);
-					});
-				}
-			}, function (err, transaction) {
-				if (err) {
-					return setImmediate(cb, err);
-				}
-
-				return setImmediate(cb, null, {transaction: transaction[0]});
-			});
-		});
-	},
-
-	getAccount: function (req, cb) {
-		library.schema.validate(req.body, schema.getAccount, function (err) {
-			if (err) {
-				return setImmediate(cb, err[0].message);
-			}
-
-			if (!req.body.address && !req.body.publicKey) {
-				return setImmediate(cb, 'Missing required property: address or publicKey');
-			}
-
-			// self.getAccount can accept publicKey as argument, but we also compare here
-			// if account publicKey match address (when both are supplied)
-			var address = req.body.publicKey ? self.generateAddressByPublicKey(req.body.publicKey) : req.body.address;
-			if (req.body.address && req.body.publicKey && address !== req.body.address) {
-				return setImmediate(cb, 'Account publicKey does not match address');
-			}
-
-			self.getAccount({ address: address }, function (err, account) {
-				if (err) {
-					return setImmediate(cb, err);
-				}
-
-				if (!account) {
-					return setImmediate(cb, 'Account not found');
-				}
-
-				return setImmediate(cb, null, {
-					account: {
-						address: account.address,
-						unconfirmedBalance: account.u_balance,
-						balance: account.balance,
-						publicKey: account.publicKey,
-						unconfirmedSignature: account.u_secondSignature,
-						secondSignature: account.secondSignature,
-						secondPublicKey: account.secondPublicKey,
-						multisignatures: account.multisignatures || [],
-						u_multisignatures: account.u_multisignatures || []
-					}
-				});
-			});
-		});
-	}
-};
-
-// Internal API
-/**
- * @todo implement API comments with apidoc.
- * @see {@link http://apidocjs.com/}
- */
-Accounts.prototype.internal = {
-	count: function (req, cb) {
-		return setImmediate(cb, null, {success: true, count: Object.keys(__private.accounts).length});
-	},
-
-	top: function (query, cb) {
-		self.getAccounts({
-			sort: {
-				balance: -1
-			},
-			offset: query.offset,
-			limit: (query.limit || 100)
-		}, function (err, raw) {
-			if (err) {
-				return setImmediate(cb, err);
-			}
-
-			var accounts = raw.map(function (account) {
-=======
->>>>>>> 2a4460b6
 				return {
 					address: account.address,
 					unconfirmedBalance: account.u_balance,
