--- conflicted
+++ resolved
@@ -13,26 +13,6 @@
  */
 
 'use strict';
-<<<<<<< HEAD
-=======
-
-/**
- * A node-style callback as used by {@link logic} and {@link modules}.
- * @see {@link https://nodejs.org/api/errors.html#errors_node_js_style_callbacks}
- * @callback nodeStyleCallback
- * @param {?Error} error - Error, if any, otherwise `null`.
- * @param {Data} data - Data, if there hasn't been an error.
- */
-/**
- * A triggered by setImmediate callback as used by {@link logic}, {@link modules} and {@link helpers}.
- * Parameters formats: (cb, error, data), (cb, error), (cb).
- * @see {@link https://nodejs.org/api/timers.html#timers_setimmediate_callback_args}
- * @callback setImmediateCallback
- * @param {function} cb - Callback function.
- * @param {?Error} [error] - Error, if any, otherwise `null`.
- * @param {Data} [data] - Data, if there hasn't been an error and the function should return data.
- */
->>>>>>> 01bf90e3
 
 /**
  * Main entry point.
