--- conflicted
+++ resolved
@@ -12,15 +12,10 @@
     "test:watch": "npm test -- --watch",
     "test:now": "npm test -- --grep @now",
     "test:now:watch": "npm run test:now -- --watch",
-<<<<<<< HEAD
     "cover": "NODE_ENV=test nyc --reporter=html --reporter=text mocha --compilers js:babel-register",
     "build": "babel src -d dist",
     "prepush": "grunt eslint && npm test",
     "postinstall": "npm run build"
-=======
-    "cover": "NODE_ENV=test nyc --reporter=html --reporter=text mocha",
-    "prepush": "grunt eslint && npm test"
->>>>>>> 9e8a4eb6
   },
   "repository": {
     "type": "git",
