--- conflicted
+++ resolved
@@ -1,10 +1,6 @@
 {
 	"name": "lisk",
-<<<<<<< HEAD
-	"version": "1.1.0-alpha.0",
-=======
 	"version": "1.0.2",
->>>>>>> 70ffe0ab
 	"description": "Lisk blockchain application platform",
 	"author":
 		"Lisk Foundation <admin@lisk.io>, lightcurve GmbH <admin@lightcurve.io>",
