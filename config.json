--- conflicted
+++ resolved
@@ -1,125 +1,4 @@
 {
-<<<<<<< HEAD
-    "port": 7000,
-    "address": "0.0.0.0",
-    "version": "0.9.16a",
-    "minVersion": ">=0.9.5",
-    "fileLogLevel": "info",
-    "logFileName": "logs/lisk.log",
-    "consoleLogLevel": "none",
-    "trustProxy": false,
-    "topAccounts": false,
-    "cacheEnabled": false,
-    "db": {
-        "host": "localhost",
-        "port": 5432,
-        "database": "lisk_test",
-        "user": "",
-        "password": "password",
-        "poolSize": 95,
-        "poolIdleTimeout": 30000,
-        "reapIntervalMillis": 1000,
-        "logEvents": [
-            "error"
-        ]
-    },
-    "redis": {
-        "host": "127.0.0.1",
-        "port": 6380,
-        "db": 0,
-        "password": null
-    },
-    "api": {
-        "enabled": true,
-        "access": {
-            "public": false,
-            "whiteList": ["127.0.0.1"]
-        },
-        "options": {
-            "limits": {
-                "max": 0,
-                "delayMs": 0,
-                "delayAfter": 0,
-                "windowMs": 60000
-            }
-        }
-    },
-    "peers": {
-        "enabled": true,
-        "list": [
-            {
-                "ip": "94.237.29.221",
-                "port": 7000
-            },
-            {
-                "ip": "83.136.254.104",
-                "port": 7000
-            },
-            {
-                "ip": "209.50.48.177",
-                "port": 7000
-            },
-            {
-                "ip": "94.237.64.33",
-                "port": 7000
-            },
-            {
-                "ip": "94.237.30.23",
-                "port": 7000
-            }
-        ],
-        "access": {
-            "blackList": []
-        },
-        "options": {
-            "limits": {
-                "max": 0,
-                "delayMs": 0,
-                "delayAfter": 0,
-                "windowMs": 60000
-            },
-            "timeout": 5000
-        }
-    },
-    "broadcasts": {
-        "broadcastInterval": 5000,
-        "broadcastLimit": 20,
-        "parallelLimit": 20,
-        "releaseLimit": 25,
-        "relayLimit": 2
-    },
-    "transactions": {
-        "maxTxsPerQueue": 1000
-    },
-    "forging": {
-        "force": false,
-        "secret": [],
-        "access": {
-            "whiteList": [
-                "127.0.0.1"
-            ]
-        }
-    },
-    "loading": {
-        "verifyOnLoading": false,
-        "loadPerIteration": 5000
-    },
-    "ssl": {
-        "enabled": false,
-        "options": {
-            "port": 443,
-            "address": "0.0.0.0",
-            "key": "./ssl/lisk.key",
-            "cert": "./ssl/lisk.crt"
-        }
-    },
-    "dapp": {
-        "masterrequired": true,
-        "masterpassword": "",
-        "autoexec": []
-    },
-    "nethash": "da3ed6a45429278bac2666961289ca17ad86595d33b31037615d4b8e8f158bba"
-=======
 	"wsPort": 7001,
 	"httpPort": 7000,
 	"address": "0.0.0.0",
@@ -236,5 +115,4 @@
 		}
 	},
 	"nethash": "da3ed6a45429278bac2666961289ca17ad86595d33b31037615d4b8e8f158bba"
->>>>>>> 2a4460b6
 }